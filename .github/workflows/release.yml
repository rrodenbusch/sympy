--- conflicted
+++ resolved
@@ -10,23 +10,17 @@
 on:
   push:
     branches:
-      - '1.13'
+      - '1.14'
     tags:
-      - 'sympy-1.13.*'
+      - 'sympy-1.14.*'
   pull_request:
     branches:
-      - '1.13'
+      - '1.14'
 env:
-  release_branch: '1.13'
-<<<<<<< HEAD
-  release_version: '1.13.1'
-  final_release_version: '1.13.1'
-  previous_version: '1.13'
-=======
-  release_version: '1.13.0'
-  final_release_version: '1.13.0'
-  previous_version: '1.12.1'
->>>>>>> 5f58c25d
+  release_branch: '1.14'
+  release_version: '1.14.0-dev'
+  final_release_version: '1.14.0'
+  previous_version: '1.13.0'
   dev_version: '1.14-dev'
 
 jobs:
