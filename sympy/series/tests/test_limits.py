--- conflicted
+++ resolved
@@ -595,6 +595,7 @@
 def test_issue_14590():
     assert limit((x**3*((x + 1)/x)**x)/((x + 1)*(x + 2)*(x + 3)), x, oo) == exp(1)
 
+
 def test_issue_17431():
     assert limit(((n + 1) + 1) / (((n + 1) + 2) * factorial(n + 1)) *
                  (n + 2) * factorial(n) / (n + 1), n, oo) == 0
@@ -606,15 +607,16 @@
 def test_issue_17671():
     assert limit(Ei(-log(x)) - log(log(x))/x, x, 1) == EulerGamma
 
+
 def test_issue_18306():
     assert limit(sin(sqrt(x))/sqrt(sin(x)), x, 0, '+') == 1
 
-<<<<<<< HEAD
+
+def test_issue_18442():
+    assert limit(tan(x)**(2**(sqrt(pi))), x, oo, dir='-') == AccumBounds(-oo, oo)
+
+
 def test_issue_18508():
     assert limit(sin(x)/sqrt(1-cos(x)), x, 0) == sqrt(2)
     assert limit(sin(x)/sqrt(1-cos(x)), x, 0, dir='+') == sqrt(2)
-    assert limit(sin(x)/sqrt(1-cos(x)), x, 0, dir='-') == -sqrt(2)
-=======
-def test_issue_18442():
-    assert limit(tan(x)**(2**(sqrt(pi))), x, oo, dir='-') == AccumBounds(-oo, oo)
->>>>>>> ef7bd275
+    assert limit(sin(x)/sqrt(1-cos(x)), x, 0, dir='-') == -sqrt(2)