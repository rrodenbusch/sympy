"""Module for compiling codegen output, and wrap the binary for use in
python.

.. note:: To use the autowrap module it must first be imported

   >>> from sympy.utilities.autowrap import autowrap

This module provides a common interface for different external backends, such
as f2py, fwrap, Cython, SWIG(?) etc. (Currently only f2py and Cython are
implemented) The goal is to provide access to compiled binaries of acceptable
performance with a one-button user interface, i.e.

    >>> from sympy.abc import x,y
    >>> expr = ((x - y)**(25)).expand()
    >>> binary_callable = autowrap(expr)
    >>> binary_callable(1, 2)
    -1.0

The callable returned from autowrap() is a binary python function, not a
SymPy object.  If it is desired to use the compiled function in symbolic
expressions, it is better to use binary_function() which returns a SymPy
Function object.  The binary callable is attached as the _imp_ attribute and
invoked when a numerical evaluation is requested with evalf(), or with
lambdify().

    >>> from sympy.utilities.autowrap import binary_function
    >>> f = binary_function('f', expr)
    >>> 2*f(x, y) + y
    y + 2*f(x, y)
    >>> (2*f(x, y) + y).evalf(2, subs={x: 1, y:2})
    0.e-110

The idea is that a SymPy user will primarily be interested in working with
mathematical expressions, and should not have to learn details about wrapping
tools in order to evaluate expressions numerically, even if they are
computationally expensive.

When is this useful?

    1) For computations on large arrays, Python iterations may be too slow,
       and depending on the mathematical expression, it may be difficult to
       exploit the advanced index operations provided by NumPy.

    2) For *really* long expressions that will be called repeatedly, the
       compiled binary should be significantly faster than SymPy's .evalf()

    3) If you are generating code with the codegen utility in order to use
       it in another project, the automatic python wrappers let you test the
       binaries immediately from within SymPy.

    4) To create customized ufuncs for use with numpy arrays.
       See *ufuncify*.

When is this module NOT the best approach?

    1) If you are really concerned about speed or memory optimizations,
       you will probably get better results by working directly with the
       wrapper tools and the low level code.  However, the files generated
       by this utility may provide a useful starting point and reference
       code. Temporary files will be left intact if you supply the keyword
       tempdir="path/to/files/".

    2) If the array computation can be handled easily by numpy, and you
       don't need the binaries for another project.

"""

from __future__ import print_function, division

import sys
import os
import shutil
import tempfile
from subprocess import STDOUT, CalledProcessError, check_output
from string import Template
from warnings import warn

from sympy.core.cache import cacheit
from sympy.core.compatibility import range, iterable
from sympy.core.function import Lambda
from sympy.core.relational import Eq
from sympy.core.symbol import Dummy, Symbol
from sympy.tensor.indexed import Idx, IndexedBase
from sympy.utilities.codegen import (make_routine, get_code_generator,
                                     OutputArgument, InOutArgument,
                                     InputArgument, CodeGenArgumentListError,
                                     Result, ResultBase, C99CodeGen)
from sympy.utilities.lambdify import implemented_function
from sympy.utilities.decorator import doctest_depends_on

_doctest_depends_on = {'exe': ('f2py', 'gfortran', 'gcc'),
                       'modules': ('numpy',)}


class CodeWrapError(Exception):
    pass


class CodeWrapper(object):
    """Base Class for code wrappers"""
    _filename = "wrapped_code"
    _module_basename = "wrapper_module"
    _module_counter = 0

    @property
    def filename(self):
        return "%s_%s" % (self._filename, CodeWrapper._module_counter)

    @property
    def module_name(self):
        return "%s_%s" % (self._module_basename, CodeWrapper._module_counter)

    def __init__(self, generator, filepath=None, flags=[], verbose=False):
        """
        generator -- the code generator to use
        """
        self.generator = generator
        self.filepath = filepath
        self.flags = flags
        self.quiet = not verbose

    @property
    def include_header(self):
        return bool(self.filepath)

    @property
    def include_empty(self):
        return bool(self.filepath)

    def _generate_code(self, main_routine, routines):
        routines.append(main_routine)
        self.generator.write(
            routines, self.filename, True, self.include_header,
            self.include_empty)

    def wrap_code(self, routine, helpers=[]):

        workdir = self.filepath or tempfile.mkdtemp("_sympy_compile")
        if not os.access(workdir, os.F_OK):
            os.mkdir(workdir)
        oldwork = os.getcwd()
        os.chdir(workdir)
        try:
            sys.path.append(workdir)
            self._generate_code(routine, helpers)
            self._prepare_files(routine)
            self._process_files(routine)
            mod = __import__(self.module_name)
        finally:
            sys.path.remove(workdir)
            CodeWrapper._module_counter += 1
            os.chdir(oldwork)
            if not self.filepath:
                try:
                    shutil.rmtree(workdir)
                except OSError:
                    # Could be some issues on Windows
                    pass

        return self._get_wrapped_function(mod, routine.name)

    def _process_files(self, routine):
        command = self.command
        command.extend(self.flags)
        try:
            retoutput = check_output(command, stderr=STDOUT)
        except CalledProcessError as e:
            raise CodeWrapError(
                "Error while executing command: %s. Command output is:\n%s" % (
                    " ".join(command), e.output.decode()))
        if not self.quiet:
            print(retoutput)


class DummyWrapper(CodeWrapper):
    """Class used for testing independent of backends """

    template = """# dummy module for testing of SymPy
def %(name)s():
    return "%(expr)s"
%(name)s.args = "%(args)s"
%(name)s.returns = "%(retvals)s"
"""

    def _prepare_files(self, routine):
        return

    def _generate_code(self, routine, helpers):
        with open('%s.py' % self.module_name, 'w') as f:
            printed = ", ".join(
                [str(res.expr) for res in routine.result_variables])
            # convert OutputArguments to return value like f2py
            args = filter(lambda x: not isinstance(
                x, OutputArgument), routine.arguments)
            retvals = []
            for val in routine.result_variables:
                if isinstance(val, Result):
                    retvals.append('nameless')
                else:
                    retvals.append(val.result_var)

            print(DummyWrapper.template % {
                'name': routine.name,
                'expr': printed,
                'args': ", ".join([str(a.name) for a in args]),
                'retvals': ", ".join([str(val) for val in retvals])
            }, end="", file=f)

    def _process_files(self, routine):
        return

    @classmethod
    def _get_wrapped_function(cls, mod, name):
        return getattr(mod, name)


class CythonCodeWrapper(CodeWrapper):
    """Wrapper that uses Cython"""

    setup_template = """\
try:
    from setuptools import setup
    from setuptools import Extension
except ImportError:
    from distutils.core import setup
    from distutils.extension import Extension
from Cython.Build import cythonize
cy_opts = {cythonize_options}
{np_import}
ext_mods = [Extension(
    {ext_args},
    include_dirs={include_dirs},
    library_dirs={library_dirs},
    libraries={libraries},
    extra_compile_args={extra_compile_args},
    extra_link_args={extra_link_args}
)]
setup(ext_modules=cythonize(ext_mods, **cy_opts))
"""

    pyx_imports = (
        "import numpy as np\n"
        "cimport numpy as np\n\n")

    pyx_header = (
        "cdef extern from '{header_file}.h':\n"
        "    {prototype}\n\n")

    pyx_func = (
        "def {name}_c({arg_string}):\n"
        "\n"
        "{declarations}"
        "{body}")

    std_compile_flag = '-std=c99'

    def __init__(self, *args, **kwargs):
        """Instantiates a Cython code wrapper.

        The following optional parameters get passed to ``distutils.Extension``
        for building the Python extension module. Read its documentation to
        learn more.

        Parameters
        ==========
        include_dirs : [list of strings]
            A list of directories to search for C/C++ header files (in Unix
            form for portability).
        library_dirs : [list of strings]
            A list of directories to search for C/C++ libraries at link time.
        libraries : [list of strings]
            A list of library names (not filenames or paths) to link against.
        extra_compile_args : [list of strings]
            Any extra platform- and compiler-specific information to use when
            compiling the source files in 'sources'.  For platforms and
            compilers where "command line" makes sense, this is typically a
            list of command-line arguments, but for other platforms it could be
            anything. Note that the attribute ``std_compile_flag`` will be
            appended to this list.
        extra_link_args : [list of strings]
            Any extra platform- and compiler-specific information to use when
            linking object files together to create the extension (or to create
            a new static Python interpreter). Similar interpretation as for
            'extra_compile_args'.
        cythonize_options : [dictionary]
            Keyword arguments passed on to cythonize.

        """

        self._include_dirs = kwargs.pop('include_dirs', [])
        self._library_dirs = kwargs.pop('library_dirs', [])
        self._libraries = kwargs.pop('libraries', [])
        self._extra_compile_args = kwargs.pop('extra_compile_args', [])
        self._extra_compile_args.append(self.std_compile_flag)
        self._extra_link_args = kwargs.pop('extra_link_args', [])
        self._cythonize_options = kwargs.pop('cythonize_options', {})

        self._need_numpy = False

        super(CythonCodeWrapper, self).__init__(*args, **kwargs)

    @property
    def command(self):
        command = [sys.executable, "setup.py", "build_ext", "--inplace"]
        return command

    def _prepare_files(self, routine, build_dir=os.curdir):
        # NOTE : build_dir is used for testing purposes.
        pyxfilename = self.module_name + '.pyx'
        codefilename = "%s.%s" % (self.filename, self.generator.code_extension)

        # pyx
        with open(pyxfilename, 'w') as f:
            self.dump_pyx([routine], f, self.filename)

        # setup.py
        ext_args = [repr(self.module_name), repr([pyxfilename, codefilename])]
        if self._need_numpy:
            np_import = 'import numpy as np\n'
            self._include_dirs.append('np.get_include()')
        else:
            np_import = ''

        with open(os.path.join(build_dir, 'setup.py'), 'w') as f:
            includes = str(self._include_dirs).replace("'np.get_include()'",
                                                       'np.get_include()')
            f.write(self.setup_template.format(
                ext_args=", ".join(ext_args),
                np_import=np_import,
                include_dirs=includes,
                library_dirs=self._library_dirs,
                libraries=self._libraries,
                extra_compile_args=self._extra_compile_args,
                extra_link_args=self._extra_link_args,
                cythonize_options=self._cythonize_options
            ))

    @classmethod
    def _get_wrapped_function(cls, mod, name):
        return getattr(mod, name + '_c')

    def dump_pyx(self, routines, f, prefix):
        """Write a Cython file with python wrappers

        This file contains all the definitions of the routines in c code and
        refers to the header file.

        Arguments
        ---------
        routines
            List of Routine instances
        f
            File-like object to write the file to
        prefix
            The filename prefix, used to refer to the proper header file.
            Only the basename of the prefix is used.
        """
        headers = []
        functions = []
        for routine in routines:
            prototype = self.generator.get_prototype(routine)

            # C Function Header Import
            headers.append(self.pyx_header.format(header_file=prefix,
                                                  prototype=prototype))

            # Partition the C function arguments into categories
            py_rets, py_args, py_loc, py_inf = self._partition_args(routine.arguments)

            # Function prototype
            name = routine.name
            arg_string = ", ".join(self._prototype_arg(arg) for arg in py_args)

            # Local Declarations
            local_decs = []
            for arg, val in py_inf.items():
                proto = self._prototype_arg(arg)
                mat, ind = val
                local_decs.append("    cdef {0} = {1}.shape[{2}]".format(proto, mat, ind))
            local_decs.extend(["    cdef {0}".format(self._declare_arg(a)) for a in py_loc])
            declarations = "\n".join(local_decs)
            if declarations:
                declarations = declarations + "\n"

            # Function Body
            args_c = ", ".join([self._call_arg(a) for a in routine.arguments])
            rets = ", ".join([str(r.name) for r in py_rets])
            if routine.results:
                body = '    return %s(%s)' % (routine.name, args_c)
                if rets:
                    body = body + ', ' + rets
            else:
                body = '    %s(%s)\n' % (routine.name, args_c)
                body = body + '    return ' + rets

            functions.append(self.pyx_func.format(name=name, arg_string=arg_string,
                    declarations=declarations, body=body))

        # Write text to file
        if self._need_numpy:
            # Only import numpy if required
            f.write(self.pyx_imports)
        f.write('\n'.join(headers))
        f.write('\n'.join(functions))

    def _partition_args(self, args):
        """Group function arguments into categories."""
        py_args = []
        py_returns = []
        py_locals = []
        py_inferred = {}
        for arg in args:
            if isinstance(arg, OutputArgument):
                py_returns.append(arg)
                py_locals.append(arg)
            elif isinstance(arg, InOutArgument):
                py_returns.append(arg)
                py_args.append(arg)
            else:
                py_args.append(arg)
        # Find arguments that are array dimensions. These can be inferred
        # locally in the Cython code.
            if isinstance(arg, (InputArgument, InOutArgument)) and arg.dimensions:
                dims = [d[1] + 1 for d in arg.dimensions]
                sym_dims = [(i, d) for (i, d) in enumerate(dims) if
                            isinstance(d, Symbol)]
                for (i, d) in sym_dims:
                    py_inferred[d] = (arg.name, i)
        for arg in args:
            if arg.name in py_inferred:
                py_inferred[arg] = py_inferred.pop(arg.name)
        # Filter inferred arguments from py_args
        py_args = [a for a in py_args if a not in py_inferred]
        return py_returns, py_args, py_locals, py_inferred

    def _prototype_arg(self, arg):
        mat_dec = "np.ndarray[{mtype}, ndim={ndim}] {name}"
        np_types = {'double': 'np.double_t',
                    'int': 'np.int_t'}
        t = arg.get_datatype('c')
        if arg.dimensions:
            self._need_numpy = True
            ndim = len(arg.dimensions)
            mtype = np_types[t]
            return mat_dec.format(mtype=mtype, ndim=ndim, name=arg.name)
        else:
            return "%s %s" % (t, str(arg.name))

    def _declare_arg(self, arg):
        proto = self._prototype_arg(arg)
        if arg.dimensions:
            shape = '(' + ','.join(str(i[1] + 1) for i in arg.dimensions) + ')'
            return proto + " = np.empty({shape})".format(shape=shape)
        else:
            return proto + " = 0"

    def _call_arg(self, arg):
        if arg.dimensions:
            t = arg.get_datatype('c')
            return "<{0}*> {1}.data".format(t, arg.name)
        elif isinstance(arg, ResultBase):
            return "&{0}".format(arg.name)
        else:
            return str(arg.name)


class F2PyCodeWrapper(CodeWrapper):
    """Wrapper that uses f2py"""

    def __init__(self, *args, **kwargs):

        ext_keys = ['include_dirs', 'library_dirs', 'libraries',
                    'extra_compile_args', 'extra_link_args']
        msg = ('The compilation option kwarg {} is not supported with the f2py '
               'backend.')

        for k in ext_keys:
            if k in kwargs.keys():
                warn(msg.format(k))
            kwargs.pop(k, None)

        super(F2PyCodeWrapper, self).__init__(*args, **kwargs)

    @property
    def command(self):
        filename = self.filename + '.' + self.generator.code_extension
        args = ['-c', '-m', self.module_name, filename]
        command = [sys.executable, "-c", "import numpy.f2py as f2py2e;f2py2e.main()"]+args
        return command

    def _prepare_files(self, routine):
        pass

    @classmethod
    def _get_wrapped_function(cls, mod, name):
        return getattr(mod, name)


# Here we define a lookup of backends -> tuples of languages. For now, each
# tuple is of length 1, but if a backend supports more than one language,
# the most preferable language is listed first.
_lang_lookup = {'CYTHON': ('C99', 'C89', 'C'),
                'F2PY': ('F95',),
                'NUMPY': ('C99', 'C89', 'C'),
                'DUMMY': ('F95',)}     # Dummy here just for testing


def _infer_language(backend):
    """For a given backend, return the top choice of language"""
    langs = _lang_lookup.get(backend.upper(), False)
    if not langs:
        raise ValueError("Unrecognized backend: " + backend)
    return langs[0]


def _validate_backend_language(backend, language):
    """Throws error if backend and language are incompatible"""
    langs = _lang_lookup.get(backend.upper(), False)
    if not langs:
        raise ValueError("Unrecognized backend: " + backend)
    if language.upper() not in langs:
        raise ValueError(("Backend {0} and language {1} are "
                          "incompatible").format(backend, language))


@cacheit
@doctest_depends_on(exe=('f2py', 'gfortran'), modules=('numpy',))
<<<<<<< HEAD
def autowrap(
    expr, language=None, backend='f2py', tempdir=None, args=None, flags=None,
    verbose=False, helpers=None, code_gen=None):
=======
def autowrap(expr, language=None, backend='f2py', tempdir=None, args=None,
             flags=None, verbose=False, helpers=None, **kwargs):
>>>>>>> 4ced1ad3
    """Generates python callable binaries based on the math expression.

    Parameters
    ----------
    expr
        The SymPy expression that should be wrapped as a binary routine.
    language : string, optional
        If supplied, (options: 'C' or 'F95'), specifies the language of the
        generated code. If ``None`` [default], the language is inferred based
        upon the specified backend.
    backend : string, optional
        Backend used to wrap the generated code. Either 'f2py' [default],
        or 'cython'.
    tempdir : string, optional
        Path to directory for temporary files. If this argument is supplied,
        the generated code and the wrapper input files are left intact in the
        specified path.
    args : iterable, optional
        An ordered iterable of symbols. Specifies the argument sequence for the
        function.
    flags : iterable, optional
        Additional option flags that will be passed to the backend.
    verbose : bool, optional
        If True, autowrap will not mute the command line backends. This can be
        helpful for debugging.
    helpers : iterable, optional
        Used to define auxillary expressions needed for the main expr. If the
        main expression needs to call a specialized function it should be put
        in the ``helpers`` iterable. Autowrap will then make sure that the
        compiled main expression can link to the helper routine. Items should
        be tuples with (<funtion_name>, <sympy_expression>, <arguments>). It
        is mandatory to supply an argument sequence to helper routines.
<<<<<<< HEAD
    code_gen : CodeGen instance
        An instance of a CodeGen subclass. Overrides ``language``.
=======
    include_dirs : [string]
        A list of directories to search for C/C++ header files (in Unix form
        for portability).
    library_dirs : [string]
        A list of directories to search for C/C++ libraries at link time.
    libraries : [string]
        A list of library names (not filenames or paths) to link against.
    extra_compile_args : [string]
        Any extra platform- and compiler-specific information to use when
        compiling the source files in 'sources'.  For platforms and compilers
        where "command line" makes sense, this is typically a list of
        command-line arguments, but for other platforms it could be anything.
    extra_link_args : [string]
        Any extra platform- and compiler-specific information to use when
        linking object files together to create the extension (or to create a
        new static Python interpreter).  Similar interpretation as for
        'extra_compile_args'.
>>>>>>> 4ced1ad3

    Examples
    --------
    >>> from sympy.abc import x, y, z
    >>> from sympy.utilities.autowrap import autowrap
    >>> expr = ((x - y + z)**(13)).expand()
    >>> binary_func = autowrap(expr)
    >>> binary_func(1, 4, 2)
    -1.0
    """
    if language:
        if not isinstance(language, type):
            _validate_backend_language(backend, language)
    else:
        language = _infer_language(backend)

    helpers = [helpers] if helpers else ()
    args = list(args) if iterable(args, exclude=set) else args

<<<<<<< HEAD
    if code_gen is None:
        code_gen = get_code_generator(language, "autowrap")

    CodeWrapperClass = {
        'F2PY': F2PyCodeWrapper,
        'CYTHON': CythonCodeWrapper,
        'DUMMY': DummyWrapper
    }[backend.upper()]
    code_wrapper = CodeWrapperClass(code_gen, tempdir, flags if flags else (), verbose)
=======
    code_generator = get_code_generator(language, "autowrap")
    CodeWrapperClass = _get_code_wrapper_class(backend)
    code_wrapper = CodeWrapperClass(code_generator, tempdir, flags, verbose,
                                    **kwargs)
>>>>>>> 4ced1ad3

    helps = []
    for name_h, expr_h, args_h in helpers:
        helps.append(make_routine(name_h, expr_h, args_h))

    for name_h, expr_h, args_h in helpers:
        if expr.has(expr_h):
            name_h = binary_function(name_h, expr_h, backend='dummy')
            expr = expr.subs(expr_h, name_h(*args_h))
    try:
        routine = make_routine('autofunc', expr, args)
    except CodeGenArgumentListError as e:
        # if all missing arguments are for pure output, we simply attach them
        # at the end and try again, because the wrappers will silently convert
        # them to return values anyway.
        new_args = []
        for missing in e.missing_args:
            if not isinstance(missing, OutputArgument):
                raise
            new_args.append(missing.name)
        routine = make_routine('autofunc', expr, args + new_args)

    return code_wrapper.wrap_code(routine, helpers=helps)


@doctest_depends_on(exe=('f2py', 'gfortran'), modules=('numpy',))
def binary_function(symfunc, expr, **kwargs):
    """Returns a sympy function with expr as binary implementation

    This is a convenience function that automates the steps needed to
    autowrap the SymPy expression and attaching it to a Function object
    with implemented_function().

    Parameters
    ----------
    symfunc : sympy Function
        The function to bind the callable to.
    expr : sympy Expression
        The expression used to generate the function.
    kwargs : dict
        Any kwargs accepted by autowrap.

    Examples
    --------
    >>> from sympy.abc import x, y
    >>> from sympy.utilities.autowrap import binary_function
    >>> expr = ((x - y)**(25)).expand()
    >>> f = binary_function('f', expr)
    >>> type(f)
    <class 'sympy.core.function.UndefinedFunction'>
    >>> 2*f(x, y)
    2*f(x, y)
    >>> f(x, y).evalf(2, subs={x: 1, y: 2})
    -1.0
    """
    binary = autowrap(expr, **kwargs)
    return implemented_function(symfunc, binary)

#################################################################
#                           UFUNCIFY                            #
#################################################################

_ufunc_top = Template("""\
#include "Python.h"
#include "math.h"
#include "numpy/ndarraytypes.h"
#include "numpy/ufuncobject.h"
#include "numpy/halffloat.h"
#include ${include_file}

static PyMethodDef ${module}Methods[] = {
        {NULL, NULL, 0, NULL}
};""")

_ufunc_outcalls = Template("*((double *)out${outnum}) = ${funcname}(${call_args});")

_ufunc_body = Template("""\
static void ${funcname}_ufunc(char **args, npy_intp *dimensions, npy_intp* steps, void* data)
{
    npy_intp i;
    npy_intp n = dimensions[0];
    ${declare_args}
    ${declare_steps}
    for (i = 0; i < n; i++) {
        ${outcalls}
        ${step_increments}
    }
}
PyUFuncGenericFunction ${funcname}_funcs[1] = {&${funcname}_ufunc};
static char ${funcname}_types[${n_types}] = ${types}
static void *${funcname}_data[1] = {NULL};""")

_ufunc_bottom = Template("""\
#if PY_VERSION_HEX >= 0x03000000
static struct PyModuleDef moduledef = {
    PyModuleDef_HEAD_INIT,
    "${module}",
    NULL,
    -1,
    ${module}Methods,
    NULL,
    NULL,
    NULL,
    NULL
};

PyMODINIT_FUNC PyInit_${module}(void)
{
    PyObject *m, *d;
    ${function_creation}
    m = PyModule_Create(&moduledef);
    if (!m) {
        return NULL;
    }
    import_array();
    import_umath();
    d = PyModule_GetDict(m);
    ${ufunc_init}
    return m;
}
#else
PyMODINIT_FUNC init${module}(void)
{
    PyObject *m, *d;
    ${function_creation}
    m = Py_InitModule("${module}", ${module}Methods);
    if (m == NULL) {
        return;
    }
    import_array();
    import_umath();
    d = PyModule_GetDict(m);
    ${ufunc_init}
}
#endif\
""")

_ufunc_init_form = Template("""\
ufunc${ind} = PyUFunc_FromFuncAndData(${funcname}_funcs, ${funcname}_data, ${funcname}_types, 1, ${n_in}, ${n_out},
            PyUFunc_None, "${module}", ${docstring}, 0);
    PyDict_SetItemString(d, "${funcname}", ufunc${ind});
    Py_DECREF(ufunc${ind});""")

_ufunc_setup = Template("""\
def configuration(parent_package='', top_path=None):
    import numpy
    from numpy.distutils.misc_util import Configuration

    config = Configuration('',
                           parent_package,
                           top_path)
    config.add_extension('${module}', sources=['${module}.c', '${filename}.c'])

    return config

if __name__ == "__main__":
    from numpy.distutils.core import setup
    setup(configuration=configuration)""")


class UfuncifyCodeWrapper(CodeWrapper):
    """Wrapper for Ufuncify"""

    def __init__(self, *args, **kwargs):

        ext_keys = ['include_dirs', 'library_dirs', 'libraries',
                    'extra_compile_args', 'extra_link_args']
        msg = ('The compilation option kwarg {} is not supported with the numpy'
               ' backend.')

        for k in ext_keys:
            if k in kwargs.keys():
                warn(msg.format(k))
            kwargs.pop(k, None)

        super(UfuncifyCodeWrapper, self).__init__(*args, **kwargs)

    @property
    def command(self):
        command = [sys.executable, "setup.py", "build_ext", "--inplace"]
        return command

    def wrap_code(self, routines, helpers=None):
        # This routine overrides CodeWrapper because we can't assume funcname == routines[0].name
        # Therefore we have to break the CodeWrapper private API.
        # There isn't an obvious way to extend multi-expr support to
        # the other autowrap backends, so we limit this change to ufuncify.
        helpers = helpers if helpers is not None else []
        # We just need a consistent name
        funcname = 'wrapped_' + str(id(routines) + id(helpers))

        workdir = self.filepath or tempfile.mkdtemp("_sympy_compile")
        if not os.access(workdir, os.F_OK):
            os.mkdir(workdir)
        oldwork = os.getcwd()
        os.chdir(workdir)
        try:
            sys.path.append(workdir)
            self._generate_code(routines, helpers)
            self._prepare_files(routines, funcname)
            self._process_files(routines)
            mod = __import__(self.module_name)
        finally:
            sys.path.remove(workdir)
            CodeWrapper._module_counter += 1
            os.chdir(oldwork)
            if not self.filepath:
                try:
                    shutil.rmtree(workdir)
                except OSError:
                    # Could be some issues on Windows
                    pass

        return self._get_wrapped_function(mod, funcname)

    def _generate_code(self, main_routines, helper_routines):
        all_routines = main_routines + helper_routines
        self.generator.write(
            all_routines, self.filename, True, self.include_header,
            self.include_empty)

    def _prepare_files(self, routines, funcname):

        # C
        codefilename = self.module_name + '.c'
        with open(codefilename, 'w') as f:
            self.dump_c(routines, f, self.filename, funcname=funcname)

        # setup.py
        with open('setup.py', 'w') as f:
            self.dump_setup(f)

    @classmethod
    def _get_wrapped_function(cls, mod, name):
        return getattr(mod, name)

    def dump_setup(self, f):
        setup = _ufunc_setup.substitute(module=self.module_name,
                                        filename=self.filename)
        f.write(setup)

    def dump_c(self, routines, f, prefix, funcname=None):
        """Write a C file with python wrappers

        This file contains all the definitions of the routines in c code.

        Arguments
        ---------
        routines
            List of Routine instances
        f
            File-like object to write the file to
        prefix
            The filename prefix, used to name the imported module.
        funcname
            Name of the main function to be returned.
        """
        if (funcname is None) and (len(routines) == 1):
            funcname = routines[0].name
        elif funcname is None:
            msg = 'funcname must be specified for multiple output routines'
            raise ValueError(msg)
        functions = []
        function_creation = []
        ufunc_init = []
        module = self.module_name
        include_file = "\"{0}.h\"".format(prefix)
        top = _ufunc_top.substitute(include_file=include_file, module=module)

        name = funcname

        # Partition the C function arguments into categories
        # Here we assume all routines accept the same arguments
        r_index = 0
        py_in, _ = self._partition_args(routines[0].arguments)
        n_in = len(py_in)
        n_out = len(routines)

        # Declare Args
        form = "char *{0}{1} = args[{2}];"
        arg_decs = [form.format('in', i, i) for i in range(n_in)]
        arg_decs.extend([form.format('out', i, i+n_in) for i in range(n_out)])
        declare_args = '\n    '.join(arg_decs)

        # Declare Steps
        form = "npy_intp {0}{1}_step = steps[{2}];"
        step_decs = [form.format('in', i, i) for i in range(n_in)]
        step_decs.extend([form.format('out', i, i+n_in) for i in range(n_out)])
        declare_steps = '\n    '.join(step_decs)

        # Call Args
        form = "*(double *)in{0}"
        call_args = ', '.join([form.format(a) for a in range(n_in)])

        # Step Increments
        form = "{0}{1} += {0}{1}_step;"
        step_incs = [form.format('in', i) for i in range(n_in)]
        step_incs.extend([form.format('out', i, i) for i in range(n_out)])
        step_increments = '\n        '.join(step_incs)

        # Types
        n_types = n_in + n_out
        types = "{" + ', '.join(["NPY_DOUBLE"]*n_types) + "};"

        # Docstring
        docstring = '"Created in SymPy with Ufuncify"'

        # Function Creation
        function_creation.append("PyObject *ufunc{0};".format(r_index))

        # Ufunc initialization
        init_form = _ufunc_init_form.substitute(module=module,
                                                funcname=name,
                                                docstring=docstring,
                                                n_in=n_in, n_out=n_out,
                                                ind=r_index)
        ufunc_init.append(init_form)

        outcalls = [_ufunc_outcalls.substitute(
            outnum=i, call_args=call_args, funcname=routines[i].name) for i in
            range(n_out)]

        body = _ufunc_body.substitute(module=module, funcname=name,
                                      declare_args=declare_args,
                                      declare_steps=declare_steps,
                                      call_args=call_args,
                                      step_increments=step_increments,
                                      n_types=n_types, types=types,
                                      outcalls='\n        '.join(outcalls))
        functions.append(body)

        body = '\n\n'.join(functions)
        ufunc_init = '\n    '.join(ufunc_init)
        function_creation = '\n    '.join(function_creation)
        bottom = _ufunc_bottom.substitute(module=module,
                                          ufunc_init=ufunc_init,
                                          function_creation=function_creation)
        text = [top, body, bottom]
        f.write('\n\n'.join(text))

    def _partition_args(self, args):
        """Group function arguments into categories."""
        py_in = []
        py_out = []
        for arg in args:
            if isinstance(arg, OutputArgument):
                py_out.append(arg)
            elif isinstance(arg, InOutArgument):
                raise ValueError("Ufuncify doesn't support InOutArguments")
            else:
                py_in.append(arg)
        return py_in, py_out


@cacheit
@doctest_depends_on(exe=('f2py', 'gfortran', 'gcc'), modules=('numpy',))
def ufuncify(args, expr, language=None, backend='numpy', tempdir=None,
             flags=None, verbose=False, helpers=None, **kwargs):
    """Generates a binary function that supports broadcasting on numpy arrays.

    Parameters
    ----------
    args : iterable
        Either a Symbol or an iterable of symbols. Specifies the argument
        sequence for the function.
    expr
        A SymPy expression that defines the element wise operation.
    language : string, optional
        If supplied, (options: 'C' or 'F95'), specifies the language of the
        generated code. If ``None`` [default], the language is inferred based
        upon the specified backend.
    backend : string, optional
        Backend used to wrap the generated code. Either 'numpy' [default],
        'cython', or 'f2py'.
    tempdir : string, optional
        Path to directory for temporary files. If this argument is supplied,
        the generated code and the wrapper input files are left intact in
        the specified path.
    flags : iterable, optional
        Additional option flags that will be passed to the backend.
    verbose : bool, optional
        If True, autowrap will not mute the command line backends. This can
        be helpful for debugging.
    helpers : iterable, optional
        Used to define auxillary expressions needed for the main expr. If
        the main expression needs to call a specialized function it should
        be put in the ``helpers`` iterable. Autowrap will then make sure
        that the compiled main expression can link to the helper routine.
        Items should be tuples with (<funtion_name>, <sympy_expression>,
        <arguments>). It is mandatory to supply an argument sequence to
        helper routines.
    kwargs : dict
        These kwargs will be passed to autowrap if the `f2py` or `cython`
        backend is used and ignored if the `numpy` backend is used.

    Note
    ----
    The default backend ('numpy') will create actual instances of
    ``numpy.ufunc``. These support ndimensional broadcasting, and implicit type
    conversion. Use of the other backends will result in a "ufunc-like"
    function, which requires equal length 1-dimensional arrays for all
    arguments, and will not perform any type conversions.

    References
    ----------
    [1] http://docs.scipy.org/doc/numpy/reference/ufuncs.html

    Examples
    ========

    >>> from sympy.utilities.autowrap import ufuncify
    >>> from sympy.abc import x, y
    >>> import numpy as np
    >>> f = ufuncify((x, y), y + x**2)
    >>> type(f)
    <class 'numpy.ufunc'>
    >>> f([1, 2, 3], 2)
    array([  3.,   6.,  11.])
    >>> f(np.arange(5), 3)
    array([  3.,   4.,   7.,  12.,  19.])

    For the 'f2py' and 'cython' backends, inputs are required to be equal length
    1-dimensional arrays. The 'f2py' backend will perform type conversion, but
    the Cython backend will error if the inputs are not of the expected type.

    >>> f_fortran = ufuncify((x, y), y + x**2, backend='f2py')
    >>> f_fortran(1, 2)
    array([ 3.])
    >>> f_fortran(np.array([1, 2, 3]), np.array([1.0, 2.0, 3.0]))
    array([  2.,   6.,  12.])
    >>> f_cython = ufuncify((x, y), y + x**2, backend='Cython')
    >>> f_cython(1, 2)  # doctest: +ELLIPSIS
    Traceback (most recent call last):
      ...
    TypeError: Argument '_x' has incorrect type (expected numpy.ndarray, got int)
    >>> f_cython(np.array([1.0]), np.array([2.0]))
    array([ 3.])
    """

    if isinstance(args, Symbol):
        args = (args,)
    else:
        args = tuple(args)

    if language:
        _validate_backend_language(backend, language)
    else:
        language = _infer_language(backend)

    helpers = helpers if helpers else ()
    flags = flags if flags else ()

    if backend.upper() == 'NUMPY':
        # maxargs is set by numpy compile-time constant NPY_MAXARGS
        # If a future version of numpy modifies or removes this restriction
        # this variable should be changed or removed
        maxargs = 32
        helps = []
        for name, expr, args in helpers:
            helps.append(make_routine(name, expr, args))
        code_wrapper = UfuncifyCodeWrapper(C99CodeGen("ufuncify"), tempdir,
                                           flags, verbose)
        if not isinstance(expr, (list, tuple)):
            expr = [expr]
        if len(expr) == 0:
            raise ValueError('Expression iterable has zero length')
        if (len(expr) + len(args)) > maxargs:
            msg = ('Cannot create ufunc with more than {0} total arguments: '
                   'got {1} in, {2} out')
            raise ValueError(msg.format(maxargs, len(args), len(expr)))
        routines = [make_routine('autofunc{}'.format(idx), exprx, args) for
                    idx, exprx in enumerate(expr)]
        return code_wrapper.wrap_code(routines, helpers=helps)
    else:
        # Dummies are used for all added expressions to prevent name clashes
        # within the original expression.
        y = IndexedBase(Dummy())
        m = Dummy(integer=True)
        i = Idx(Dummy(integer=True), m)
        f = implemented_function(Dummy().name, Lambda(args, expr))
        # For each of the args create an indexed version.
        indexed_args = [IndexedBase(Dummy(str(a))) for a in args]
        # Order the arguments (out, args, dim)
        args = [y] + indexed_args + [m]
        args_with_indices = [a[i] for a in indexed_args]
        return autowrap(Eq(y[i], f(*args_with_indices)), language, backend,
                        tempdir, args, flags, verbose, helpers, **kwargs)<|MERGE_RESOLUTION|>--- conflicted
+++ resolved
@@ -525,14 +525,8 @@
 
 @cacheit
 @doctest_depends_on(exe=('f2py', 'gfortran'), modules=('numpy',))
-<<<<<<< HEAD
-def autowrap(
-    expr, language=None, backend='f2py', tempdir=None, args=None, flags=None,
-    verbose=False, helpers=None, code_gen=None):
-=======
 def autowrap(expr, language=None, backend='f2py', tempdir=None, args=None,
-             flags=None, verbose=False, helpers=None, **kwargs):
->>>>>>> 4ced1ad3
+             flags=None, verbose=False, helpers=None, code_gen=None, **kwargs):
     """Generates python callable binaries based on the math expression.
 
     Parameters
@@ -565,10 +559,8 @@
         compiled main expression can link to the helper routine. Items should
         be tuples with (<funtion_name>, <sympy_expression>, <arguments>). It
         is mandatory to supply an argument sequence to helper routines.
-<<<<<<< HEAD
     code_gen : CodeGen instance
         An instance of a CodeGen subclass. Overrides ``language``.
-=======
     include_dirs : [string]
         A list of directories to search for C/C++ header files (in Unix form
         for portability).
@@ -586,7 +578,6 @@
         linking object files together to create the extension (or to create a
         new static Python interpreter).  Similar interpretation as for
         'extra_compile_args'.
->>>>>>> 4ced1ad3
 
     Examples
     --------
@@ -606,7 +597,6 @@
     helpers = [helpers] if helpers else ()
     args = list(args) if iterable(args, exclude=set) else args
 
-<<<<<<< HEAD
     if code_gen is None:
         code_gen = get_code_generator(language, "autowrap")
 
@@ -615,13 +605,8 @@
         'CYTHON': CythonCodeWrapper,
         'DUMMY': DummyWrapper
     }[backend.upper()]
-    code_wrapper = CodeWrapperClass(code_gen, tempdir, flags if flags else (), verbose)
-=======
-    code_generator = get_code_generator(language, "autowrap")
-    CodeWrapperClass = _get_code_wrapper_class(backend)
-    code_wrapper = CodeWrapperClass(code_generator, tempdir, flags, verbose,
-                                    **kwargs)
->>>>>>> 4ced1ad3
+    code_wrapper = CodeWrapperClass(code_gen, tempdir, flags if flags else (),
+                                    verbose, **kwargs)
 
     helps = []
     for name_h, expr_h, args_h in helpers:
