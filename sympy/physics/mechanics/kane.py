--- conflicted
+++ resolved
@@ -1,11 +1,6 @@
 from sympy.core.backend import zeros, Matrix, diff, eye
-<<<<<<< HEAD
 from sympy.core.sorting import default_sort_key
-from sympy import solve_linear_system_LU
-=======
 from sympy.solvers.solvers import solve_linear_system_LU
-from sympy.utilities import default_sort_key
->>>>>>> 0e4bab73
 from sympy.physics.vector import (ReferenceFrame, dynamicsymbols,
                                   partial_velocity)
 from sympy.physics.mechanics.method import _Methods
