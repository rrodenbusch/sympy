--- conflicted
+++ resolved
@@ -402,14 +402,7 @@
 
 
 def test_represent():
-<<<<<<< HEAD
-    assert represent( si ) == Matrix( [[1, 0], [0, 1]] )
-    assert represent( sx ) == Matrix( [[0, 1], [1, 0]] )
-    assert represent( sy ) == Matrix( [[0, -I], [I, 0]] )
-    assert represent( sz ) == Matrix( [[1, 0], [0, -1]] )
-    assert represent( sm ) == Matrix( [[0, 0], [1, 0]] )
-    assert represent( sp ) == Matrix( [[0, 1], [0, 0]] )
-=======
+    assert represent(si) == Matrix([[1, 0], [0, 1]])
     assert represent(sx) == Matrix([[0, 1], [1, 0]])
     assert represent(sy) == Matrix([[0, -I], [I, 0]])
     assert represent(sz) == Matrix([[1, 0], [0, -1]])
@@ -419,5 +412,4 @@
 
 def test_is_annihilation():
     assert sm.is_annihilation is True
-    assert sp.is_annihilation is False
->>>>>>> 98f811f5
+    assert sp.is_annihilation is False