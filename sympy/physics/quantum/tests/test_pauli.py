--- conflicted
+++ resolved
@@ -402,13 +402,11 @@
 
 
 def test_represent():
-<<<<<<< HEAD
-    assert represent( si ) == Matrix( [[1, 0], [0, 1]] )
-    assert represent( sx ) == Matrix( [[0, 1], [1, 0]] )
-    assert represent( sy ) == Matrix( [[0, -I], [I, 0]] )
-    assert represent( sz ) == Matrix( [[1, 0], [0, -1]] )
-    assert represent( sm ) == Matrix( [[0, 0], [1, 0]] )
-    assert represent( sp ) == Matrix( [[0, 1], [0, 0]] )
+    assert represent(si) == Matrix([[1, 0], [0, 1]])
+    assert represent(sy) == Matrix([[0, -I], [I, 0]])
+    assert represent(sz) == Matrix([[1, 0], [0, -1]])
+    assert represent(sm) == Matrix([[0, 0], [1, 0]])
+    assert represent(sp) == Matrix([[0, 1], [0, 0]])
 
 
 def test_pauli_complete():
@@ -426,15 +424,8 @@
     expected = cos( thy / 2 + ex ) * si + i * sin( thy / 2 + ex ) * sy
 
     assert FYGate.subs( {thz1:-1 * pi / 2, thz2:pi / 2, thx:thy, ez:0, ey:ex} ).expand().simplify() == expected
-=======
-    assert represent(sx) == Matrix([[0, 1], [1, 0]])
-    assert represent(sy) == Matrix([[0, -I], [I, 0]])
-    assert represent(sz) == Matrix([[1, 0], [0, -1]])
-    assert represent(sm) == Matrix([[0, 0], [1, 0]])
-    assert represent(sp) == Matrix([[0, 1], [0, 0]])
 
 
 def test_is_annihilation():
     assert sm.is_annihilation is True
-    assert sp.is_annihilation is False
->>>>>>> 98f811f5
+    assert sp.is_annihilation is False