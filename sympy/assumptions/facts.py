--- conflicted
+++ resolved
@@ -173,14 +173,10 @@
 @cacheit
 def get_known_facts_keys():
     """
-<<<<<<< HEAD
     Return every unary predicates registered to ``Q``.
 
     This function is used to generate the keys for
     ``generate_known_facts_dict``.
-=======
-    Return the unapplied unary predicates.
->>>>>>> f2e4a7cf
 
     """
     exclude = set()
