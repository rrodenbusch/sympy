--- conflicted
+++ resolved
@@ -1022,19 +1022,6 @@
 
         num, tf = expr.sys1, TransferFunction(1, 1, expr.var)
         num_arg_list = list(num.args) if isinstance(num, Series) else [num]
-<<<<<<< HEAD
-        den_arg_list = list(expr.controller.args) if \
-            isinstance(expr.controller, Series) else [expr.controller]
-
-        if isinstance(num, Series) and isinstance(expr.controller, Series):
-            den = Series(*num_arg_list, *den_arg_list)
-        elif isinstance(num, Series) and isinstance(expr.controller, TransferFunction):
-            if expr.controller == tf:
-                den = Series(*num_arg_list)
-            else:
-                den = Series(*num_arg_list, expr.controller)
-        elif isinstance(num, TransferFunction) and isinstance(expr.controller, Series):
-=======
         den_arg_list = list(expr.sys2.args) if \
             isinstance(expr.sys2, Series) else [expr.sys2]
 
@@ -1046,7 +1033,6 @@
             else:
                 den = Series(*num_arg_list, expr.sys2)
         elif isinstance(num, TransferFunction) and isinstance(expr.sys2, Series):
->>>>>>> d5f9c914
             if num == tf:
                 den = Series(*den_arg_list)
             else:
@@ -1054,11 +1040,7 @@
         else:
             if num == tf:
                 den = Series(*den_arg_list)
-<<<<<<< HEAD
-            elif expr.controller == tf:
-=======
             elif expr.sys2 == tf:
->>>>>>> d5f9c914
                 den = Series(*num_arg_list)
             else:
                 den = Series(*num_arg_list, *den_arg_list)
@@ -1068,19 +1050,10 @@
         denom = prettyForm(*stringPict.next(denom, ' + ')) if expr.sign == -1 \
             else prettyForm(*stringPict.next(denom, ' - '))
         denom = prettyForm(*stringPict.next(denom, self._print(den)))
-
-        return self._print(num)/denom
-
     def _print_MIMOFeedback(self, expr):
-        from sympy.physics.control import MIMOSeries, TransferFunctionMatrix
-
-<<<<<<< HEAD
-        inv_mat = self._print(MIMOSeries(expr.controller, expr.plant))
-        plant = self._print(expr.plant)
-=======
+
         inv_mat = self._print(MIMOSeries(expr.sys2, expr.sys1))
         sys1 = self._print(expr.sys1)
->>>>>>> d5f9c914
         _feedback = prettyForm(*stringPict.next(inv_mat))
         _feedback = prettyForm(*stringPict.right("I + ", _feedback)) if expr.sign == -1 \
             else prettyForm(*stringPict.right("I - ", _feedback))
