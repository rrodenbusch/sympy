--- conflicted
+++ resolved
@@ -6,33 +6,20 @@
 
 from sympy.polys import Poly, cyclotomic_poly
 
-<<<<<<< HEAD
-from sympy.polys.polyroots import root_factors, roots_linear,  \
-    roots_quadratic, roots_cubic, roots_quartic, roots_binomial, \
-    roots_rational, roots
-=======
 from sympy.polys.polyroots import (root_factors, roots_linear,
     roots_quadratic, roots_cubic, roots_quartic, roots_cyclotomic,
     roots_binomial, roots_rational, preprocess_roots, roots)
->>>>>>> c9470ac4
 
 from sympy.utilities import all
 
-<<<<<<< HEAD
-=======
 a, b, c, d, e, t, x, y, z = symbols('a,b,c,d,e,t,x,y,z')
 
->>>>>>> c9470ac4
 def test_roots_linear():
     assert roots_linear(Poly(2*x+1, x)) == [-Rational(1, 2)]
 
 def test_roots_quadratic():
     assert roots_quadratic(Poly(2*x**2, x)) == [0, 0]
     assert roots_quadratic(Poly(2*x**2 + 3*x, x)) == [-Rational(3, 2), 0]
-<<<<<<< HEAD
-    assert roots_quadratic(Poly(2*x**2 + 3, x)) == [I*sqrt(6)/2, -I*sqrt(6)/2]
-    assert roots_quadratic(Poly(2*x**2 + 4*x+3, x)) == [-1 + I*sqrt(2)/2, -1 - I*sqrt(2)/2]
-=======
     assert roots_quadratic(Poly(2*x**2 + 3, x)) == [-I*sqrt(6)/2, I*sqrt(6)/2]
     assert roots_quadratic(Poly(2*x**2 + 4*x+3, x)) == [-1 - I*sqrt(2)/2, -1 + I*sqrt(2)/2]
 
@@ -41,7 +28,6 @@
     assert roots_quadratic(Poly(f, x)) == \
         [-e*(a + c)/(a - c) - ((a*b + c*d - a*d - b*c + 4*a*c*e**2)/(a - c)**2)**S.Half,
          -e*(a + c)/(a - c) + ((a*b + c*d - a*d - b*c + 4*a*c*e**2)/(a - c)**2)**S.Half]
->>>>>>> c9470ac4
 
 def test_roots_cubic():
     assert roots_cubic(Poly(2*x**3, x)) == [0, 0, 0]
@@ -135,11 +121,7 @@
     A = 10**Rational(3, 4)/10
 
     assert roots_binomial(Poly(5*x**4+2, x)) == \
-<<<<<<< HEAD
-        [-A+I*A, -A-I*A, A+I*A, A-I*A]
-=======
         [-A - A*I, -A + A*I, A - A*I, A + A*I]
->>>>>>> c9470ac4
 
     a1 = Symbol('a1', nonnegative=True)
     b1 = Symbol('b1', nonnegative=True)
@@ -244,11 +226,6 @@
     assert roots(x**6-4*x**4+4*x**3-x**2, x) == \
         {S.One: 2, -1 - sqrt(2): 1, S.Zero: 2, -1 + sqrt(2): 1}
 
-    R1 = sorted([ r.evalf() for r in roots(x**2 + x + 1,   x) ])
-    R2 = sorted([ r         for r in roots(x**2 + x + 1.0, x) ])
-
-    assert R1 == R2
-
     assert roots(x**8-1, x) == {
          2**S.Half/2 + I*2**S.Half/2: 1,
          2**S.Half/2 - I*2**S.Half/2: 1,
@@ -261,12 +238,7 @@
 
     assert roots(f) == {S(0): 2, -S(2): 2, S(2): 1, -S(7)/2: 1, -S(3)/2: 1, -S(1)/2: 1, S(3)/2: 1}
 
-<<<<<<< HEAD
-    assert roots((a+b+c)*x + a+b+c+d, x) == \
-        { -((a+b+c+d)/(a+b+c)) : 1 }
-=======
     assert roots((a+b+c)*x - (a+b+c+d), x) == {(a+b+c+d)/(a+b+c): 1}
->>>>>>> c9470ac4
 
     assert roots(x**3+x**2-x+1, x, cubics=False) == {}
     assert roots(((x-2)*(x+3)*(x-4)).expand(), x, cubics=False) == {-S(3): 1, S(2): 1, S(4): 1}
@@ -373,18 +345,6 @@
     assert roots(f2, x).values() == [1, 1]
 
     (zz, yy, xx, zy, zx, yx, k) = symbols("zz,yy,xx,zy,zx,yx,k")
-<<<<<<< HEAD
-
-    e1 = (zz-k)*(yy-k)*(xx-k) + zy*yx*zx + zx-zy-yx
-    e2 = (zz-k)*yx*yx + zx*(yy-k)*zx + zy*zy*(xx-k)
-
-    assert roots(e1 - e2, k).values() == [1, 1, 1]
-
-def test_root_factors():
-    assert root_factors(Poly(1, x)) == [Poly(1, x)]
-    assert root_factors(Poly(x, x)) == [Poly(x, x)]
-=======
->>>>>>> c9470ac4
 
     e1 = (zz-k)*(yy-k)*(xx-k) + zy*yx*zx + zx-zy-yx
     e2 = (zz-k)*yx*yx + zx*(yy-k)*zx + zy*zy*(xx-k)
@@ -400,8 +360,6 @@
 
     f = x**4 + 3.0*sqrt(2.0)*x**3 - (78.0 + 24.0*sqrt(3.0))*x**2 + 144.0*(2*sqrt(3.0) + 9.0)
 
-<<<<<<< HEAD
-=======
     R1 = sorted(roots(f, multiple=True))
     R2 = sorted([-12.7530479110482, -3.85012393732929, 4.89897948556636, 7.46155167569183])
 
@@ -450,6 +408,5 @@
     assert root_factors(Poly(x**4-1, x), filter='Z') == \
         [Poly(x-1, x), Poly(x+1, x), Poly(x**2+1, x)]
 
->>>>>>> c9470ac4
     assert root_factors(8*x**2 + 12*x**4 + 6*x**6 + x**8, x, filter='Q') == \
         [x, x, x**6 + 6*x**4 + 12*x**2 + 8]
