--- conflicted
+++ resolved
@@ -175,7 +175,6 @@
     def _eval_row_join(self, other):
         cols = self.cols
 
-<<<<<<< HEAD
         def entry(i, j):
             if j < cols:
                 return self[i, j]
@@ -189,7 +188,1358 @@
 
     def _eval_vec(self):
         rows = self.rows
-=======
+
+        def entry(n, _):
+            # we want to read off the columns first
+            j = n // rows
+            i = n - j * rows
+            return self[i, j]
+
+        return self._new(len(self), 1, entry)
+
+    def col_insert(self, pos, other):
+        """Insert one or more columns at the given column position.
+
+        Examples
+        ========
+
+        >>> from sympy import zeros, ones
+        >>> M = zeros(3)
+        >>> V = ones(3, 1)
+        >>> M.col_insert(1, V)
+        Matrix([
+        [0, 1, 0, 0],
+        [0, 1, 0, 0],
+        [0, 1, 0, 0]])
+
+        See Also
+        ========
+
+        col
+        row_insert
+        """
+        # Allows you to build a matrix even if it is null matrix
+        if not self:
+            return type(self)(other)
+
+        if pos < 0:
+            pos = self.cols + pos
+        if pos < 0:
+            pos = 0
+        elif pos > self.cols:
+            pos = self.cols
+
+        if self.rows != other.rows:
+            raise ShapeError(
+                "self and other must have the same number of rows.")
+
+        return self._eval_col_insert(pos, other)
+
+    def col_join(self, other):
+        """Concatenates two matrices along self's last and other's first row
+
+        Examples
+        ========
+
+        >>> from sympy import zeros, ones
+        >>> M = zeros(3)
+        >>> V = ones(1, 3)
+        >>> M.col_join(V)
+        Matrix([
+        [0, 0, 0],
+        [0, 0, 0],
+        [0, 0, 0],
+        [1, 1, 1]])
+
+        See Also
+        ========
+
+        col
+        row_join
+        """
+        from sympy.matrices import MutableMatrix
+        # Allows you to build a matrix even if it is null matrix
+        if not self:
+            return type(self)(other)
+
+        if self.cols != other.cols:
+            raise ShapeError(
+                "`self` and `other` must have the same number of columns.")
+        return self._eval_col_join(other)
+
+    def col(self, j):
+        """Elementary column selector.
+
+        Examples
+        ========
+
+        >>> from sympy import eye
+        >>> eye(2).col(0)
+        Matrix([
+        [1],
+        [0]])
+
+        See Also
+        ========
+
+        row
+        col_op
+        col_swap
+        col_del
+        col_join
+        col_insert
+        """
+        return self[:, j]
+
+    def extract(self, rowsList, colsList):
+        """Return a submatrix by specifying a list of rows and columns.
+        Negative indices can be given. All indices must be in the range
+        -n <= i < n where n is the number of rows or columns.
+
+        Examples
+        ========
+
+        >>> from sympy import Matrix
+        >>> m = Matrix(4, 3, range(12))
+        >>> m
+        Matrix([
+        [0,  1,  2],
+        [3,  4,  5],
+        [6,  7,  8],
+        [9, 10, 11]])
+        >>> m.extract([0, 1, 3], [0, 1])
+        Matrix([
+        [0,  1],
+        [3,  4],
+        [9, 10]])
+
+        Rows or columns can be repeated:
+
+        >>> m.extract([0, 0, 1], [-1])
+        Matrix([
+        [2],
+        [2],
+        [5]])
+
+        Every other row can be taken by using range to provide the indices:
+
+        >>> m.extract(range(0, m.rows, 2), [-1])
+        Matrix([
+        [2],
+        [8]])
+
+        RowsList or colsList can also be a list of booleans, in which case
+        the rows or columns corresponding to the True values will be selected:
+
+        >>> m.extract([0, 1, 2, 3], [True, False, True])
+        Matrix([
+        [0,  2],
+        [3,  5],
+        [6,  8],
+        [9, 11]])
+        """
+
+        if not is_sequence(rowsList) or not is_sequence(colsList):
+            raise TypeError("rowsList and colsList must be iterable")
+        # ensure rowsList and colsList are lists of integers
+        if rowsList and all(isinstance(i, bool) for i in rowsList):
+            rowsList = [index for index, item in enumerate(rowsList) if item]
+        if colsList and all(isinstance(i, bool) for i in colsList):
+            colsList = [index for index, item in enumerate(colsList) if item]
+
+        # ensure everything is in range
+        rowsList = [a2idx(k, self.rows) for k in rowsList]
+        colsList = [a2idx(k, self.cols) for k in colsList]
+
+        return self._eval_extract(rowsList, colsList)
+
+    def get_diag_blocks(self):
+        """Obtains the square sub-matrices on the main diagonal of a square matrix.
+
+        Useful for inverting symbolic matrices or solving systems of
+        linear equations which may be decoupled by having a block diagonal
+        structure.
+
+        Examples
+        ========
+
+        >>> from sympy import Matrix
+        >>> from sympy.abc import x, y, z
+        >>> A = Matrix([[1, 3, 0, 0], [y, z*z, 0, 0], [0, 0, x, 0], [0, 0, 0, 0]])
+        >>> a1, a2, a3 = A.get_diag_blocks()
+        >>> a1
+        Matrix([
+        [1,    3],
+        [y, z**2]])
+        >>> a2
+        Matrix([[x]])
+        >>> a3
+        Matrix([[0]])
+
+        """
+        return self._eval_get_diag_blocks()
+
+    def reshape(self, rows, cols):
+        """Reshape the matrix. Total number of elements must remain the same.
+
+        Examples
+        ========
+
+        >>> from sympy import Matrix
+        >>> m = Matrix(2, 3, lambda i, j: 1)
+        >>> m
+        Matrix([
+        [1, 1, 1],
+        [1, 1, 1]])
+        >>> m.reshape(1, 6)
+        Matrix([[1, 1, 1, 1, 1, 1]])
+        >>> m.reshape(3, 2)
+        Matrix([
+        [1, 1],
+        [1, 1],
+        [1, 1]])
+
+        """
+        if self.rows * self.cols != rows * cols:
+            raise ValueError("Invalid reshape parameters %d %d" % (rows, cols))
+        return self._new(rows, cols, lambda i, j: self[i * cols + j])
+
+    def row_insert(self, pos, other):
+        """Insert one or more rows at the given row position.
+
+        Examples
+        ========
+
+        >>> from sympy import zeros, ones
+        >>> M = zeros(3)
+        >>> V = ones(1, 3)
+        >>> M.row_insert(1, V)
+        Matrix([
+        [0, 0, 0],
+        [1, 1, 1],
+        [0, 0, 0],
+        [0, 0, 0]])
+
+        See Also
+        ========
+
+        row
+        col_insert
+        """
+        from sympy.matrices import MutableMatrix
+        # Allows you to build a matrix even if it is null matrix
+        if not self:
+            return self._new(other)
+
+        if pos < 0:
+            pos = self.rows + pos
+        if pos < 0:
+            pos = 0
+        elif pos > self.rows:
+            pos = self.rows
+
+        if self.cols != other.cols:
+            raise ShapeError(
+                "`self` and `other` must have the same number of columns.")
+
+        return self._eval_row_insert(pos, other)
+
+    def row_join(self, other):
+        """Concatenates two matrices along self's last and rhs's first column
+
+        Examples
+        ========
+
+        >>> from sympy import zeros, ones
+        >>> M = zeros(3)
+        >>> V = ones(3, 1)
+        >>> M.row_join(V)
+        Matrix([
+        [0, 0, 0, 1],
+        [0, 0, 0, 1],
+        [0, 0, 0, 1]])
+
+        See Also
+        ========
+
+        row
+        col_join
+        """
+        # Allows you to build a matrix even if it is null matrix
+        if not self:
+            return self._new(other)
+
+        if self.rows != other.rows:
+            raise ShapeError(
+                "`self` and `rhs` must have the same number of rows.")
+        return self._eval_row_join(other)
+
+    def row(self, i):
+        """Elementary row selector.
+
+        Examples
+        ========
+
+        >>> from sympy import eye
+        >>> eye(2).row(0)
+        Matrix([[1, 0]])
+
+        See Also
+        ========
+
+        col
+        row_op
+        row_swap
+        row_del
+        row_join
+        row_insert
+        """
+        return self[i, :]
+
+    @property
+    def shape(self):
+        """The shape (dimensions) of the matrix as the 2-tuple (rows, cols).
+
+        Examples
+        ========
+
+        >>> from sympy.matrices import zeros
+        >>> M = zeros(2, 3)
+        >>> M.shape
+        (2, 3)
+        >>> M.rows
+        2
+        >>> M.cols
+        3
+        """
+        return (self.rows, self.cols)
+
+    def tolist(self):
+        """Return the Matrix as a nested Python list.
+
+        Examples
+        ========
+
+        >>> from sympy import Matrix, ones
+        >>> m = Matrix(3, 3, range(9))
+        >>> m
+        Matrix([
+        [0, 1, 2],
+        [3, 4, 5],
+        [6, 7, 8]])
+        >>> m.tolist()
+        [[0, 1, 2], [3, 4, 5], [6, 7, 8]]
+        >>> ones(3, 0).tolist()
+        [[], [], []]
+
+        When there are no rows then it will not be possible to tell how
+        many columns were in the original matrix:
+
+        >>> ones(0, 3).tolist()
+        []
+
+        """
+        if not self.rows:
+            return []
+        if not self.cols:
+            return [[] for i in range(self.rows)]
+        return self._eval_tolist()
+
+    def vec(self):
+        """Return the Matrix converted into a one column matrix by stacking columns
+
+        Examples
+        ========
+
+        >>> from sympy import Matrix
+        >>> m=Matrix([[1, 3], [2, 4]])
+        >>> m
+        Matrix([
+        [1, 3],
+        [2, 4]])
+        >>> m.vec()
+        Matrix([
+        [1],
+        [2],
+        [3],
+        [4]])
+
+        See Also
+        ========
+
+        vech
+        """
+        return self._eval_vec()
+
+
+class MatrixProperties(MatrixRequired):
+    """Provides basic properties of a matrix."""
+
+    def _eval_atoms(self, *types):
+        result = set()
+        for i in self:
+            result.update(i.atoms(*types))
+        return result
+
+    def _eval_free_symbols(self):
+        return set().union(*(i.free_symbols for i in self))
+
+    def _eval_has(self, *patterns):
+        return any(a.has(*patterns) for a in self)
+
+    def _eval_is_anti_symmetric(self, simpfunc):
+        if not all(simpfunc(self[i, j] + self[j, i]).is_zero for i in range(self.rows) for j in range(self.cols)):
+            return False
+        return True
+
+    def _eval_is_diagonal(self):
+        for i in range(self.rows):
+            for j in range(self.cols):
+                if i != j and self[i, j]:
+                    return False
+        return True
+
+    def _eval_is_hermetian(self, simpfunc):
+        mat = self._new(self.rows, self.cols, lambda i, j: simpfunc(self[i, j] - self[j, i].conjugate()))
+        return mat.is_zero
+
+    def _eval_is_Identity(self):
+        def dirac(i, j):
+            if i == j:
+                return 1
+            return 0
+
+        return all(self[i, j] == dirac(i, j) for i in range(self.rows) for j in
+                   range(self.cols))
+
+    def _eval_is_lower_hessenberg(self):
+        return all(self[i, j].is_zero
+                   for i in range(self.rows)
+                   for j in range(i + 2, self.cols))
+
+    def _eval_is_lower(self):
+        return all(self[i, j].is_zero
+                   for i in range(self.rows)
+                   for j in range(i + 1, self.cols))
+
+    def _eval_is_symbolic(self):
+        return self.has(Symbol)
+
+    def _eval_is_symmetric(self, simpfunc):
+        mat = self._new(self.rows, self.cols, lambda i, j: simpfunc(self[i, j] - self[j, i]))
+        return mat.is_zero
+
+    def _eval_is_zero(self):
+        if any(i.is_zero == False for i in self):
+            return False
+        if any(i.is_zero == None for i in self):
+            return None
+        return True
+
+    def _eval_is_upper_hessenberg(self):
+        return all(self[i, j].is_zero
+                   for i in range(2, self.rows)
+                   for j in range(i - 1))
+
+    def _eval_values(self):
+        return [i for i in self if not i.is_zero]
+
+    def atoms(self, *types):
+        """Returns the atoms that form the current object.
+
+        Examples
+        ========
+
+        >>> from sympy.abc import x, y
+        >>> from sympy.matrices import Matrix
+        >>> Matrix([[x]])
+        Matrix([[x]])
+        >>> _.atoms()
+        set([x])
+        """
+
+        types = tuple(t if isinstance(t, type) else type(t) for t in types)
+        if not types:
+            types = (Atom,)
+        return self._eval_atoms(*types)
+
+    @property
+    def free_symbols(self):
+        """Returns the free symbols within the matrix.
+
+        Examples
+        ========
+
+        >>> from sympy.abc import x
+        >>> from sympy.matrices import Matrix
+        >>> Matrix([[x], [1]]).free_symbols
+        set([x])
+        """
+        return self._eval_free_symbols()
+
+    def has(self, *patterns):
+        """Test whether any subexpression matches any of the patterns.
+
+        Examples
+        ========
+
+        >>> from sympy import Matrix, SparseMatrix, Float
+        >>> from sympy.abc import x, y
+        >>> A = Matrix(((1, x), (0.2, 3)))
+        >>> B = SparseMatrix(((1, x), (0.2, 3)))
+        >>> A.has(x)
+        True
+        >>> A.has(y)
+        False
+        >>> A.has(Float)
+        True
+        >>> B.has(x)
+        True
+        >>> B.has(y)
+        False
+        >>> B.has(Float)
+        True
+        """
+        return self._eval_has(*patterns)
+
+    def is_anti_symmetric(self, simplify=True):
+        """Check if matrix M is an antisymmetric matrix,
+        that is, M is a square matrix with all M[i, j] == -M[j, i].
+
+        When ``simplify=True`` (default), the sum M[i, j] + M[j, i] is
+        simplified before testing to see if it is zero. By default,
+        the SymPy simplify function is used. To use a custom function
+        set simplify to a function that accepts a single argument which
+        returns a simplified expression. To skip simplification, set
+        simplify to False but note that although this will be faster,
+        it may induce false negatives.
+
+        Examples
+        ========
+
+        >>> from sympy import Matrix, symbols
+        >>> m = Matrix(2, 2, [0, 1, -1, 0])
+        >>> m
+        Matrix([
+        [ 0, 1],
+        [-1, 0]])
+        >>> m.is_anti_symmetric()
+        True
+        >>> x, y = symbols('x y')
+        >>> m = Matrix(2, 3, [0, 0, x, -y, 0, 0])
+        >>> m
+        Matrix([
+        [ 0, 0, x],
+        [-y, 0, 0]])
+        >>> m.is_anti_symmetric()
+        False
+
+        >>> from sympy.abc import x, y
+        >>> m = Matrix(3, 3, [0, x**2 + 2*x + 1, y,
+        ...                   -(x + 1)**2 , 0, x*y,
+        ...                   -y, -x*y, 0])
+
+        Simplification of matrix elements is done by default so even
+        though two elements which should be equal and opposite wouldn't
+        pass an equality test, the matrix is still reported as
+        anti-symmetric:
+
+        >>> m[0, 1] == -m[1, 0]
+        False
+        >>> m.is_anti_symmetric()
+        True
+
+        If 'simplify=False' is used for the case when a Matrix is already
+        simplified, this will speed things up. Here, we see that without
+        simplification the matrix does not appear anti-symmetric:
+
+        >>> m.is_anti_symmetric(simplify=False)
+        False
+
+        But if the matrix were already expanded, then it would appear
+        anti-symmetric and simplification in the is_anti_symmetric routine
+        is not needed:
+
+        >>> m = m.expand()
+        >>> m.is_anti_symmetric(simplify=False)
+        True
+        """
+        # accept custom simplification
+        simpfunc = simplify
+        if not isinstance(simplify, FunctionType):
+            simpfunc = _simplify if simplify else lambda x: x
+
+        if not self.is_square:
+            return False
+        return self._eval_is_anti_symmetric(simpfunc)
+
+    def is_diagonal(self):
+        """Check if matrix is diagonal,
+        that is matrix in which the entries outside the main diagonal are all zero.
+
+        Examples
+        ========
+
+        >>> from sympy import Matrix, diag
+        >>> m = Matrix(2, 2, [1, 0, 0, 2])
+        >>> m
+        Matrix([
+        [1, 0],
+        [0, 2]])
+        >>> m.is_diagonal()
+        True
+
+        >>> m = Matrix(2, 2, [1, 1, 0, 2])
+        >>> m
+        Matrix([
+        [1, 1],
+        [0, 2]])
+        >>> m.is_diagonal()
+        False
+
+        >>> m = diag(1, 2, 3)
+        >>> m
+        Matrix([
+        [1, 0, 0],
+        [0, 2, 0],
+        [0, 0, 3]])
+        >>> m.is_diagonal()
+        True
+
+        See Also
+        ========
+
+        is_lower
+        is_upper
+        is_diagonalizable
+        diagonalize
+        """
+        return self._eval_is_diagonal()
+
+    @property
+    def is_hermitian(self, simplify=True):
+        """Checks if the matrix is Hermitian.
+
+        In a Hermitian matrix element i,j is the complex conjugate of
+        element j,i.
+
+        Examples
+        ========
+
+        >>> from sympy.matrices import Matrix
+        >>> from sympy import I
+        >>> from sympy.abc import x
+        >>> a = Matrix([[1, I], [-I, 1]])
+        >>> a
+        Matrix([
+        [ 1, I],
+        [-I, 1]])
+        >>> a.is_hermitian
+        True
+        >>> a[0, 0] = 2*I
+        >>> a.is_hermitian
+        False
+        >>> a[0, 0] = x
+        >>> a.is_hermitian
+        >>> a[0, 1] = a[1, 0]*I
+        >>> a.is_hermitian
+        False
+        """
+        if not self.is_square:
+            return False
+
+        simpfunc = simplify
+        if not isinstance(simplify, FunctionType):
+            simpfunc = _simplify if simplify else lambda x: x
+
+        return self._eval_is_hermetian(simpfunc)
+
+    @property
+    def is_Identity(self):
+        if not self.is_square:
+            return False
+        return self._eval_is_Identity()
+
+    @property
+    def is_lower_hessenberg(self):
+        r"""Checks if the matrix is in the lower-Hessenberg form.
+
+        The lower hessenberg matrix has zero entries
+        above the first superdiagonal.
+
+        Examples
+        ========
+
+        >>> from sympy.matrices import Matrix
+        >>> a = Matrix([[1, 2, 0, 0], [5, 2, 3, 0], [3, 4, 3, 7], [5, 6, 1, 1]])
+        >>> a
+        Matrix([
+        [1, 2, 0, 0],
+        [5, 2, 3, 0],
+        [3, 4, 3, 7],
+        [5, 6, 1, 1]])
+        >>> a.is_lower_hessenberg
+        True
+
+        See Also
+        ========
+
+        is_upper_hessenberg
+        is_lower
+        """
+        return self._eval_is_lower_hessenberg()
+
+    @property
+    def is_lower(self):
+        """Check if matrix is a lower triangular matrix. True can be returned
+        even if the matrix is not square.
+
+        Examples
+        ========
+
+        >>> from sympy import Matrix
+        >>> m = Matrix(2, 2, [1, 0, 0, 1])
+        >>> m
+        Matrix([
+        [1, 0],
+        [0, 1]])
+        >>> m.is_lower
+        True
+
+        >>> m = Matrix(4, 3, [0, 0, 0, 2, 0, 0, 1, 4 , 0, 6, 6, 5])
+        >>> m
+        Matrix([
+        [0, 0, 0],
+        [2, 0, 0],
+        [1, 4, 0],
+        [6, 6, 5]])
+        >>> m.is_lower
+        True
+
+        >>> from sympy.abc import x, y
+        >>> m = Matrix(2, 2, [x**2 + y, y**2 + x, 0, x + y])
+        >>> m
+        Matrix([
+        [x**2 + y, x + y**2],
+        [       0,    x + y]])
+        >>> m.is_lower
+        False
+
+        See Also
+        ========
+
+        is_upper
+        is_diagonal
+        is_lower_hessenberg
+        """
+        return self._eval_is_lower()
+
+    @property
+    def is_square(self):
+        """Checks if a matrix is square.
+
+        A matrix is square if the number of rows equals the number of columns.
+        The empty matrix is square by definition, since the number of rows and
+        the number of columns are both zero.
+
+        Examples
+        ========
+
+        >>> from sympy import Matrix
+        >>> a = Matrix([[1, 2, 3], [4, 5, 6]])
+        >>> b = Matrix([[1, 2, 3], [4, 5, 6], [7, 8, 9]])
+        >>> c = Matrix([])
+        >>> a.is_square
+        False
+        >>> b.is_square
+        True
+        >>> c.is_square
+        True
+        """
+        return self.rows == self.cols
+
+    def is_symbolic(self):
+        """Checks if any elements contain Symbols.
+
+        Examples
+        ========
+
+        >>> from sympy.matrices import Matrix
+        >>> from sympy.abc import x, y
+        >>> M = Matrix([[x, y], [1, 0]])
+        >>> M.is_symbolic()
+        True
+
+        """
+        return self._eval_is_symbolic()
+
+    def is_symmetric(self, simplify=True):
+        """Check if matrix is symmetric matrix,
+        that is square matrix and is equal to its transpose.
+
+        By default, simplifications occur before testing symmetry.
+        They can be skipped using 'simplify=False'; while speeding things a bit,
+        this may however induce false negatives.
+
+        Examples
+        ========
+
+        >>> from sympy import Matrix
+        >>> m = Matrix(2, 2, [0, 1, 1, 2])
+        >>> m
+        Matrix([
+        [0, 1],
+        [1, 2]])
+        >>> m.is_symmetric()
+        True
+
+        >>> m = Matrix(2, 2, [0, 1, 2, 0])
+        >>> m
+        Matrix([
+        [0, 1],
+        [2, 0]])
+        >>> m.is_symmetric()
+        False
+
+        >>> m = Matrix(2, 3, [0, 0, 0, 0, 0, 0])
+        >>> m
+        Matrix([
+        [0, 0, 0],
+        [0, 0, 0]])
+        >>> m.is_symmetric()
+        False
+
+        >>> from sympy.abc import x, y
+        >>> m = Matrix(3, 3, [1, x**2 + 2*x + 1, y, (x + 1)**2 , 2, 0, y, 0, 3])
+        >>> m
+        Matrix([
+        [         1, x**2 + 2*x + 1, y],
+        [(x + 1)**2,              2, 0],
+        [         y,              0, 3]])
+        >>> m.is_symmetric()
+        True
+
+        If the matrix is already simplified, you may speed-up is_symmetric()
+        test by using 'simplify=False'.
+
+        >>> bool(m.is_symmetric(simplify=False))
+        False
+        >>> m1 = m.expand()
+        >>> m1.is_symmetric(simplify=False)
+        True
+        """
+        simpfunc = simplify
+        if not isinstance(simplify, FunctionType):
+            simpfunc = _simplify if simplify else lambda x: x
+
+        if not self.is_square:
+            return False
+
+        return self._eval_is_symmetric(simpfunc)
+
+    @property
+    def is_upper_hessenberg(self):
+        """Checks if the matrix is the upper-Hessenberg form.
+
+        The upper hessenberg matrix has zero entries
+        below the first subdiagonal.
+
+        Examples
+        ========
+
+        >>> from sympy.matrices import Matrix
+        >>> a = Matrix([[1, 4, 2, 3], [3, 4, 1, 7], [0, 2, 3, 4], [0, 0, 1, 3]])
+        >>> a
+        Matrix([
+        [1, 4, 2, 3],
+        [3, 4, 1, 7],
+        [0, 2, 3, 4],
+        [0, 0, 1, 3]])
+        >>> a.is_upper_hessenberg
+        True
+
+        See Also
+        ========
+
+        is_lower_hessenberg
+        is_upper
+        """
+        return self._eval_is_upper_hessenberg()
+
+    @property
+    def is_upper(self):
+        """Check if matrix is an upper triangular matrix. True can be returned
+        even if the matrix is not square.
+
+        Examples
+        ========
+
+        >>> from sympy import Matrix
+        >>> m = Matrix(2, 2, [1, 0, 0, 1])
+        >>> m
+        Matrix([
+        [1, 0],
+        [0, 1]])
+        >>> m.is_upper
+        True
+
+        >>> m = Matrix(4, 3, [5, 1, 9, 0, 4 , 6, 0, 0, 5, 0, 0, 0])
+        >>> m
+        Matrix([
+        [5, 1, 9],
+        [0, 4, 6],
+        [0, 0, 5],
+        [0, 0, 0]])
+        >>> m.is_upper
+        True
+
+        >>> m = Matrix(2, 3, [4, 2, 5, 6, 1, 1])
+        >>> m
+        Matrix([
+        [4, 2, 5],
+        [6, 1, 1]])
+        >>> m.is_upper
+        False
+
+        See Also
+        ========
+
+        is_lower
+        is_diagonal
+        is_upper_hessenberg
+        """
+        return all(self[i, j].is_zero
+                   for i in range(1, self.rows)
+                   for j in range(i))
+
+    @property
+    def is_zero(self):
+        """Checks if a matrix is a zero matrix.
+
+        A matrix is zero if every element is zero.  A matrix need not be square
+        to be considered zero.  The empty matrix is zero by the principle of
+        vacuous truth.  For a matrix that may or may not be zero (e.g.
+        contains a symbol), this will be None
+
+        Examples
+        ========
+
+        >>> from sympy import Matrix, zeros
+        >>> from sympy.abc import x
+        >>> a = Matrix([[0, 0], [0, 0]])
+        >>> b = zeros(3, 4)
+        >>> c = Matrix([[0, 1], [0, 0]])
+        >>> d = Matrix([])
+        >>> e = Matrix([[x, 0], [0, 0]])
+        >>> a.is_zero
+        True
+        >>> b.is_zero
+        True
+        >>> c.is_zero
+        False
+        >>> d.is_zero
+        True
+        >>> e.is_zero
+        """
+        return self._eval_is_zero()
+
+    def values(self):
+        """Return non-zero values of self."""
+        return self._eval_values()
+
+
+class MatrixOperations(MatrixRequired):
+    """Provides basic matrix shape and elementwise
+    operations.  Should not be instantiated directly."""
+
+    def _eval_adjoint(self):
+        return self.transpose().conjugate()
+
+    def _eval_conjugate(self):
+        return self.applyfunc(lambda x: x.conjugate())
+
+    def _eval_trace(self):
+        return sum(self[i, i] for i in range(self.rows))
+
+    def _eval_transpose(self):
+        return self._new(self.cols, self.rows, lambda i, j: self[j, i])
+
+    def adjoint(self):
+        """Conjugate transpose or Hermitian conjugation."""
+        return self._eval_adjoint()
+
+    def applyfunc(self, f):
+        """Apply a function to each element of the matrix.
+
+        Examples
+        ========
+
+        >>> from sympy import Matrix
+        >>> m = Matrix(2, 2, lambda i, j: i*2+j)
+        >>> m
+        Matrix([
+        [0, 1],
+        [2, 3]])
+        >>> m.applyfunc(lambda i: 2*i)
+        Matrix([
+        [0, 2],
+        [4, 6]])
+
+        """
+        if not callable(f):
+            raise TypeError("`f` must be callable.")
+
+        out = self._new(self.rows, self.cols, [f(x) for x in self])
+        return out
+
+    def conjugate(self):
+        """Return the by-element conjugation.
+
+        Examples
+        ========
+
+        >>> from sympy.matrices import SparseMatrix
+        >>> from sympy import I
+        >>> a = SparseMatrix(((1, 2 + I), (3, 4), (I, -I)))
+        >>> a
+        Matrix([
+        [1, 2 + I],
+        [3,     4],
+        [I,    -I]])
+        >>> a.C
+        Matrix([
+        [ 1, 2 - I],
+        [ 3,     4],
+        [-I,     I]])
+
+        See Also
+        ========
+
+        transpose: Matrix transposition
+        H: Hermite conjugation
+        D: Dirac conjugation
+        """
+        return self._eval_conjugate()
+
+    def doit(self, **kwargs):
+        return self.applyfunc(lambda x: x.doit())
+
+    def evalf(self, prec=None, **options):
+        """Apply evalf() to each element of self."""
+        return self.applyfunc(lambda i: i.evalf(prec, **options))
+
+    def expand(self, deep=True, modulus=None, power_base=True, power_exp=True,
+               mul=True, log=True, multinomial=True, basic=True, **hints):
+        """Apply core.function.expand to each entry of the matrix.
+
+        Examples
+        ========
+
+        >>> from sympy.abc import x
+        >>> from sympy.matrices import Matrix
+        >>> Matrix(1, 1, [x*(x+1)])
+        Matrix([[x*(x + 1)]])
+        >>> _.expand()
+        Matrix([[x**2 + x]])
+
+        """
+        return self.applyfunc(lambda x: x.expand(
+            deep, modulus, power_base, power_exp, mul, log, multinomial, basic,
+            **hints))
+
+    @property
+    def H(self):
+        """Return Hermite conjugate.
+
+        Examples
+        ========
+
+        >>> from sympy import Matrix, I
+        >>> m = Matrix((0, 1 + I, 2, 3))
+        >>> m
+        Matrix([
+        [    0],
+        [1 + I],
+        [    2],
+        [    3]])
+        >>> m.H
+        Matrix([[0, 1 - I, 2, 3]])
+
+        See Also
+        ========
+
+        conjugate: By-element conjugation
+        D: Dirac conjugation
+        """
+        return self.T.C
+
+    def refine(self, assumptions=True):
+        """Apply refine to each element of the matrix.
+
+        Examples
+        ========
+
+        >>> from sympy import Symbol, Matrix, Abs, sqrt, Q
+        >>> x = Symbol('x')
+        >>> Matrix([[Abs(x)**2, sqrt(x**2)],[sqrt(x**2), Abs(x)**2]])
+        Matrix([
+        [ Abs(x)**2, sqrt(x**2)],
+        [sqrt(x**2),  Abs(x)**2]])
+        >>> _.refine(Q.real(x))
+        Matrix([
+        [  x**2, Abs(x)],
+        [Abs(x),   x**2]])
+
+        """
+        return self.applyfunc(lambda x: refine(x, assumptions))
+
+    def replace(self, F, G, map=False):
+        """Replaces Function F in Matrix entries with Function G.
+
+        Examples
+        ========
+
+        >>> from sympy import symbols, Function, Matrix
+        >>> F, G = symbols('F, G', cls=Function)
+        >>> M = Matrix(2, 2, lambda i, j: F(i+j)) ; M
+        Matrix([
+        [F(0), F(1)],
+        [F(1), F(2)]])
+        >>> N = M.replace(F,G)
+        >>> N
+        Matrix([
+        [G(0), G(1)],
+        [G(1), G(2)]])
+        """
+        return self.applyfunc(lambda x: x.replace(F, G, map))
+
+    def simplify(self, ratio=1.7, measure=count_ops):
+        """Apply simplify to each element of the matrix.
+
+        Examples
+        ========
+
+        >>> from sympy.abc import x, y
+        >>> from sympy import sin, cos
+        >>> from sympy.matrices import SparseMatrix
+        >>> SparseMatrix(1, 1, [x*sin(y)**2 + x*cos(y)**2])
+        Matrix([[x*sin(y)**2 + x*cos(y)**2]])
+        >>> _.simplify()
+        Matrix([[x]])
+        """
+        return self.applyfunc(lambda x: x.simplify(ratio, measure))
+
+    def subs(self, *args, **kwargs):  # should mirror core.basic.subs
+        """Return a new matrix with subs applied to each entry.
+
+        Examples
+        ========
+
+        >>> from sympy.abc import x, y
+        >>> from sympy.matrices import SparseMatrix, Matrix
+        >>> SparseMatrix(1, 1, [x])
+        Matrix([[x]])
+        >>> _.subs(x, y)
+        Matrix([[y]])
+        >>> Matrix(_).subs(y, x)
+        Matrix([[x]])
+        """
+        return self.applyfunc(lambda x: x.subs(*args, **kwargs))
+
+    def trace(self):
+        """
+        Returns the trace of a square matrix i.e. the sum of the
+        diagonal elements.
+
+        Examples
+        ========
+
+        >>> from sympy import Matrix
+        >>> A = Matrix(2, 2, [1, 2, 3, 4])
+        >>> A.trace()
+        5
+
+        """
+        if not self.rows == self.cols:
+            raise NonSquareMatrixError()
+        return self._eval_trace()
+
+    def transpose(self):
+        """
+        Returns the transpose of the matrix.
+
+        Examples
+        ========
+
+        >>> from sympy import Matrix
+        >>> A = Matrix(2, 2, [1, 2, 3, 4])
+        >>> A.transpose()
+        Matrix([
+        [1, 3],
+        [2, 4]])
+
+        >>> from sympy import Matrix, I
+        >>> m=Matrix(((1, 2+I), (3, 4)))
+        >>> m
+        Matrix([
+        [1, 2 + I],
+        [3,     4]])
+        >>> m.transpose()
+        Matrix([
+        [    1, 3],
+        [2 + I, 4]])
+        >>> m.T == m.transpose()
+        True
+
+        See Also
+        ========
+
+        conjugate: By-element conjugation
+
+        """
+        return self._eval_transpose()
+
+    T = property(transpose, None, None, "Matrix transposition.")
+
+    C = property(conjugate, None, None, "By-element conjugation.")
+
+    n = evalf
+
+    def xreplace(self, rule):  # should mirror core.basic.xreplace
+        """Return a new matrix with xreplace applied to each entry.
+
+        Examples
+        ========
+
+        >>> from sympy.abc import x, y
+        >>> from sympy.matrices import SparseMatrix, Matrix
+        >>> SparseMatrix(1, 1, [x])
+        Matrix([[x]])
+        >>> _.xreplace({x: y})
+        Matrix([[y]])
+        >>> Matrix(_).xreplace({y: x})
+        Matrix([[x]])
+        """
+        return self.applyfunc(lambda x: x.xreplace(rule))
+
+    _eval_simplify = simplify
+
+
+class MatrixBase(MatrixOperations, MatrixProperties, MatrixShaping):
+    # Added just for numpy compatibility
+    __array_priority__ = 11
+
+    is_Matrix = True
+    is_Identity = None
+    _class_priority = 3
+    _sympify = staticmethod(sympify)
+
+    __hash__ = None  # Mutable
+
+    def __add__(self, other):
+        """Return self + other, raising ShapeError if shapes don't match."""
+        if getattr(other, 'is_Matrix', False):
+            A = self
+            B = other
+            if A.shape != B.shape:
+                raise ShapeError("Matrix size mismatch: %s + %s" % (
+                    A.shape, B.shape))
+            alst = A.tolist()
+            blst = B.tolist()
+            ret = [S.Zero] * A.rows
+            for i in range(A.shape[0]):
+                ret[i] = [j + k for j, k in zip(alst[i], blst[i])]
+            rv = classof(A, B)._new(ret)
+            if 0 in A.shape:
+                rv = rv.reshape(*A.shape)
+            return rv
+        raise TypeError('cannot add matrix and %s' % type(other))
+
+    def __array__(self):
+        from .dense import matrix2numpy
+        return matrix2numpy(self)
+
+    def __div__(self, other):
+        return self * (S.One / other)
+
+    def __getattr__(self, attr):
+        if attr in ('diff', 'integrate', 'limit'):
+            def doit(*args):
+                item_doit = lambda item: getattr(item, attr)(*args)
+                return self.applyfunc(item_doit)
+
+            return doit
+        else:
+            raise AttributeError(
+                "%s has no attribute %s." % (self.__class__.__name__, attr))
+
+    def __len__(self):
+        """Return the number of elements of self.
+
+        Implemented mainly so bool(Matrix()) == False.
+        """
+        return self.rows * self.cols
+
+    def __mathml__(self):
+        mml = ""
+        for i in range(self.rows):
+            mml += "<matrixrow>"
+            for j in range(self.cols):
+                mml += self[i, j].__mathml__()
+            mml += "</matrixrow>"
+        return "<matrix>" + mml + "</matrix>"
+
+    def __mul__(self, other):
+        """Return self*other where other is either a scalar or a matrix
+        of compatible dimensions.
+
+        Examples
+        ========
+
+        >>> from sympy.matrices import Matrix
+        >>> A = Matrix([[1, 2, 3], [4, 5, 6]])
+        >>> 2*A == A*2 == Matrix([[2, 4, 6], [8, 10, 12]])
+        True
+        >>> B = Matrix([[1, 2, 3], [4, 5, 6], [7, 8, 9]])
+        >>> A*B
+        Matrix([
+        [30, 36, 42],
+        [66, 81, 96]])
+        >>> B*A
+        Traceback (most recent call last):
+        ...
+        ShapeError: Matrices size mismatch.
+        >>>
+
+        See Also
+        ========
+
+        matrix_multiply_elementwise
+        """
+        if getattr(other, 'is_Matrix', False):
+            A = self
+            B = other
+            if A.cols != B.rows:
+                raise ShapeError("Matrix size mismatch: %s * %s." % (
+                    A.shape, B.shape))
+            if A.cols == 0:
+                return classof(A, B)._new(A.rows, B.cols, lambda i, j: 0)
+            try:
+                blst = B.T.tolist()
+            except AttributeError:
+                # If B is a MatrixSymbol, B.T.tolist does not exist
+                return NotImplemented
+            alst = A.tolist()
+            return classof(A, B)._new(A.rows, B.cols, lambda i, j:
+            reduce(lambda k, l: k + l,
+                   [a_ik * b_kj for a_ik, b_kj in zip(alst[i], blst[j])]))
+        else:
+            return self._new(self.rows, self.cols,
+                             [i * other for i in self._mat])
+
+    def __neg__(self):
+        return -1 * self
+
     def _matrix_pow_by_jordan_blocks(self, num):
         from sympy.matrices import diag, MutableMatrix
         from sympy import binomial
@@ -248,1401 +1598,6 @@
         else:
             raise TypeError(
                 "Only SymPy expressions or integers are supported as exponent for matrices")
->>>>>>> be25332c
-
-        def entry(n, _):
-            # we want to read off the columns first
-            j = n // rows
-            i = n - j * rows
-            return self[i, j]
-
-        return self._new(len(self), 1, entry)
-
-    def col_insert(self, pos, other):
-        """Insert one or more columns at the given column position.
-
-        Examples
-        ========
-
-        >>> from sympy import zeros, ones
-        >>> M = zeros(3)
-        >>> V = ones(3, 1)
-        >>> M.col_insert(1, V)
-        Matrix([
-        [0, 1, 0, 0],
-        [0, 1, 0, 0],
-        [0, 1, 0, 0]])
-
-        See Also
-        ========
-
-        col
-        row_insert
-        """
-        # Allows you to build a matrix even if it is null matrix
-        if not self:
-            return type(self)(other)
-
-        if pos < 0:
-            pos = self.cols + pos
-        if pos < 0:
-            pos = 0
-        elif pos > self.cols:
-            pos = self.cols
-
-        if self.rows != other.rows:
-            raise ShapeError(
-                "self and other must have the same number of rows.")
-
-        return self._eval_col_insert(pos, other)
-
-    def col_join(self, other):
-        """Concatenates two matrices along self's last and other's first row
-
-        Examples
-        ========
-
-        >>> from sympy import zeros, ones
-        >>> M = zeros(3)
-        >>> V = ones(1, 3)
-        >>> M.col_join(V)
-        Matrix([
-        [0, 0, 0],
-        [0, 0, 0],
-        [0, 0, 0],
-        [1, 1, 1]])
-
-        See Also
-        ========
-
-        col
-        row_join
-        """
-        from sympy.matrices import MutableMatrix
-        # Allows you to build a matrix even if it is null matrix
-        if not self:
-            return type(self)(other)
-
-        if self.cols != other.cols:
-            raise ShapeError(
-                "`self` and `other` must have the same number of columns.")
-        return self._eval_col_join(other)
-
-    def col(self, j):
-        """Elementary column selector.
-
-        Examples
-        ========
-
-        >>> from sympy import eye
-        >>> eye(2).col(0)
-        Matrix([
-        [1],
-        [0]])
-
-        See Also
-        ========
-
-        row
-        col_op
-        col_swap
-        col_del
-        col_join
-        col_insert
-        """
-        return self[:, j]
-
-    def extract(self, rowsList, colsList):
-        """Return a submatrix by specifying a list of rows and columns.
-        Negative indices can be given. All indices must be in the range
-        -n <= i < n where n is the number of rows or columns.
-
-        Examples
-        ========
-
-        >>> from sympy import Matrix
-        >>> m = Matrix(4, 3, range(12))
-        >>> m
-        Matrix([
-        [0,  1,  2],
-        [3,  4,  5],
-        [6,  7,  8],
-        [9, 10, 11]])
-        >>> m.extract([0, 1, 3], [0, 1])
-        Matrix([
-        [0,  1],
-        [3,  4],
-        [9, 10]])
-
-        Rows or columns can be repeated:
-
-        >>> m.extract([0, 0, 1], [-1])
-        Matrix([
-        [2],
-        [2],
-        [5]])
-
-        Every other row can be taken by using range to provide the indices:
-
-        >>> m.extract(range(0, m.rows, 2), [-1])
-        Matrix([
-        [2],
-        [8]])
-
-        RowsList or colsList can also be a list of booleans, in which case
-        the rows or columns corresponding to the True values will be selected:
-
-        >>> m.extract([0, 1, 2, 3], [True, False, True])
-        Matrix([
-        [0,  2],
-        [3,  5],
-        [6,  8],
-        [9, 11]])
-        """
-
-        if not is_sequence(rowsList) or not is_sequence(colsList):
-            raise TypeError("rowsList and colsList must be iterable")
-        # ensure rowsList and colsList are lists of integers
-        if rowsList and all(isinstance(i, bool) for i in rowsList):
-            rowsList = [index for index, item in enumerate(rowsList) if item]
-        if colsList and all(isinstance(i, bool) for i in colsList):
-            colsList = [index for index, item in enumerate(colsList) if item]
-
-        # ensure everything is in range
-        rowsList = [a2idx(k, self.rows) for k in rowsList]
-        colsList = [a2idx(k, self.cols) for k in colsList]
-
-        return self._eval_extract(rowsList, colsList)
-
-    def get_diag_blocks(self):
-        """Obtains the square sub-matrices on the main diagonal of a square matrix.
-
-        Useful for inverting symbolic matrices or solving systems of
-        linear equations which may be decoupled by having a block diagonal
-        structure.
-
-        Examples
-        ========
-
-        >>> from sympy import Matrix
-        >>> from sympy.abc import x, y, z
-        >>> A = Matrix([[1, 3, 0, 0], [y, z*z, 0, 0], [0, 0, x, 0], [0, 0, 0, 0]])
-        >>> a1, a2, a3 = A.get_diag_blocks()
-        >>> a1
-        Matrix([
-        [1,    3],
-        [y, z**2]])
-        >>> a2
-        Matrix([[x]])
-        >>> a3
-        Matrix([[0]])
-
-        """
-        return self._eval_get_diag_blocks()
-
-    def reshape(self, rows, cols):
-        """Reshape the matrix. Total number of elements must remain the same.
-
-        Examples
-        ========
-
-        >>> from sympy import Matrix
-        >>> m = Matrix(2, 3, lambda i, j: 1)
-        >>> m
-        Matrix([
-        [1, 1, 1],
-        [1, 1, 1]])
-        >>> m.reshape(1, 6)
-        Matrix([[1, 1, 1, 1, 1, 1]])
-        >>> m.reshape(3, 2)
-        Matrix([
-        [1, 1],
-        [1, 1],
-        [1, 1]])
-
-        """
-        if self.rows * self.cols != rows * cols:
-            raise ValueError("Invalid reshape parameters %d %d" % (rows, cols))
-        return self._new(rows, cols, lambda i, j: self[i * cols + j])
-
-    def row_insert(self, pos, other):
-        """Insert one or more rows at the given row position.
-
-        Examples
-        ========
-
-        >>> from sympy import zeros, ones
-        >>> M = zeros(3)
-        >>> V = ones(1, 3)
-        >>> M.row_insert(1, V)
-        Matrix([
-        [0, 0, 0],
-        [1, 1, 1],
-        [0, 0, 0],
-        [0, 0, 0]])
-
-        See Also
-        ========
-
-        row
-        col_insert
-        """
-        from sympy.matrices import MutableMatrix
-        # Allows you to build a matrix even if it is null matrix
-        if not self:
-            return self._new(other)
-
-        if pos < 0:
-            pos = self.rows + pos
-        if pos < 0:
-            pos = 0
-        elif pos > self.rows:
-            pos = self.rows
-
-        if self.cols != other.cols:
-            raise ShapeError(
-                "`self` and `other` must have the same number of columns.")
-
-        return self._eval_row_insert(pos, other)
-
-    def row_join(self, other):
-        """Concatenates two matrices along self's last and rhs's first column
-
-        Examples
-        ========
-
-        >>> from sympy import zeros, ones
-        >>> M = zeros(3)
-        >>> V = ones(3, 1)
-        >>> M.row_join(V)
-        Matrix([
-        [0, 0, 0, 1],
-        [0, 0, 0, 1],
-        [0, 0, 0, 1]])
-
-        See Also
-        ========
-
-        row
-        col_join
-        """
-        # Allows you to build a matrix even if it is null matrix
-        if not self:
-            return self._new(other)
-
-        if self.rows != other.rows:
-            raise ShapeError(
-                "`self` and `rhs` must have the same number of rows.")
-        return self._eval_row_join(other)
-
-    def row(self, i):
-        """Elementary row selector.
-
-        Examples
-        ========
-
-        >>> from sympy import eye
-        >>> eye(2).row(0)
-        Matrix([[1, 0]])
-
-        See Also
-        ========
-
-        col
-        row_op
-        row_swap
-        row_del
-        row_join
-        row_insert
-        """
-        return self[i, :]
-
-    @property
-    def shape(self):
-        """The shape (dimensions) of the matrix as the 2-tuple (rows, cols).
-
-        Examples
-        ========
-
-        >>> from sympy.matrices import zeros
-        >>> M = zeros(2, 3)
-        >>> M.shape
-        (2, 3)
-        >>> M.rows
-        2
-        >>> M.cols
-        3
-        """
-        return (self.rows, self.cols)
-
-    def tolist(self):
-        """Return the Matrix as a nested Python list.
-
-        Examples
-        ========
-
-        >>> from sympy import Matrix, ones
-        >>> m = Matrix(3, 3, range(9))
-        >>> m
-        Matrix([
-        [0, 1, 2],
-        [3, 4, 5],
-        [6, 7, 8]])
-        >>> m.tolist()
-        [[0, 1, 2], [3, 4, 5], [6, 7, 8]]
-        >>> ones(3, 0).tolist()
-        [[], [], []]
-
-        When there are no rows then it will not be possible to tell how
-        many columns were in the original matrix:
-
-        >>> ones(0, 3).tolist()
-        []
-
-        """
-        if not self.rows:
-            return []
-        if not self.cols:
-            return [[] for i in range(self.rows)]
-        return self._eval_tolist()
-
-    def vec(self):
-        """Return the Matrix converted into a one column matrix by stacking columns
-
-        Examples
-        ========
-
-        >>> from sympy import Matrix
-        >>> m=Matrix([[1, 3], [2, 4]])
-        >>> m
-        Matrix([
-        [1, 3],
-        [2, 4]])
-        >>> m.vec()
-        Matrix([
-        [1],
-        [2],
-        [3],
-        [4]])
-
-        See Also
-        ========
-
-        vech
-        """
-        return self._eval_vec()
-
-
-class MatrixProperties(MatrixRequired):
-    """Provides basic properties of a matrix."""
-
-    def _eval_atoms(self, *types):
-        result = set()
-        for i in self:
-            result.update(i.atoms(*types))
-        return result
-
-    def _eval_free_symbols(self):
-        return set().union(*(i.free_symbols for i in self))
-
-    def _eval_has(self, *patterns):
-        return any(a.has(*patterns) for a in self)
-
-    def _eval_is_anti_symmetric(self, simpfunc):
-        if not all(simpfunc(self[i, j] + self[j, i]).is_zero for i in range(self.rows) for j in range(self.cols)):
-            return False
-        return True
-
-    def _eval_is_diagonal(self):
-        for i in range(self.rows):
-            for j in range(self.cols):
-                if i != j and self[i, j]:
-                    return False
-        return True
-
-    def _eval_is_hermetian(self, simpfunc):
-        mat = self._new(self.rows, self.cols, lambda i, j: simpfunc(self[i, j] - self[j, i].conjugate()))
-        return mat.is_zero
-
-    def _eval_is_Identity(self):
-        def dirac(i, j):
-            if i == j:
-                return 1
-            return 0
-
-        return all(self[i, j] == dirac(i, j) for i in range(self.rows) for j in
-                   range(self.cols))
-
-    def _eval_is_lower_hessenberg(self):
-        return all(self[i, j].is_zero
-                   for i in range(self.rows)
-                   for j in range(i + 2, self.cols))
-
-    def _eval_is_lower(self):
-        return all(self[i, j].is_zero
-                   for i in range(self.rows)
-                   for j in range(i + 1, self.cols))
-
-    def _eval_is_symbolic(self):
-        return self.has(Symbol)
-
-    def _eval_is_symmetric(self, simpfunc):
-        mat = self._new(self.rows, self.cols, lambda i, j: simpfunc(self[i, j] - self[j, i]))
-        return mat.is_zero
-
-    def _eval_is_zero(self):
-        if any(i.is_zero == False for i in self):
-            return False
-        if any(i.is_zero == None for i in self):
-            return None
-        return True
-
-    def _eval_is_upper_hessenberg(self):
-        return all(self[i, j].is_zero
-                   for i in range(2, self.rows)
-                   for j in range(i - 1))
-
-    def _eval_values(self):
-        return [i for i in self if not i.is_zero]
-
-    def atoms(self, *types):
-        """Returns the atoms that form the current object.
-
-        Examples
-        ========
-
-        >>> from sympy.abc import x, y
-        >>> from sympy.matrices import Matrix
-        >>> Matrix([[x]])
-        Matrix([[x]])
-        >>> _.atoms()
-        set([x])
-        """
-
-        types = tuple(t if isinstance(t, type) else type(t) for t in types)
-        if not types:
-            types = (Atom,)
-        return self._eval_atoms(*types)
-
-    @property
-    def free_symbols(self):
-        """Returns the free symbols within the matrix.
-
-        Examples
-        ========
-
-        >>> from sympy.abc import x
-        >>> from sympy.matrices import Matrix
-        >>> Matrix([[x], [1]]).free_symbols
-        set([x])
-        """
-        return self._eval_free_symbols()
-
-    def has(self, *patterns):
-        """Test whether any subexpression matches any of the patterns.
-
-        Examples
-        ========
-
-        >>> from sympy import Matrix, SparseMatrix, Float
-        >>> from sympy.abc import x, y
-        >>> A = Matrix(((1, x), (0.2, 3)))
-        >>> B = SparseMatrix(((1, x), (0.2, 3)))
-        >>> A.has(x)
-        True
-        >>> A.has(y)
-        False
-        >>> A.has(Float)
-        True
-        >>> B.has(x)
-        True
-        >>> B.has(y)
-        False
-        >>> B.has(Float)
-        True
-        """
-        return self._eval_has(*patterns)
-
-    def is_anti_symmetric(self, simplify=True):
-        """Check if matrix M is an antisymmetric matrix,
-        that is, M is a square matrix with all M[i, j] == -M[j, i].
-
-        When ``simplify=True`` (default), the sum M[i, j] + M[j, i] is
-        simplified before testing to see if it is zero. By default,
-        the SymPy simplify function is used. To use a custom function
-        set simplify to a function that accepts a single argument which
-        returns a simplified expression. To skip simplification, set
-        simplify to False but note that although this will be faster,
-        it may induce false negatives.
-
-        Examples
-        ========
-
-        >>> from sympy import Matrix, symbols
-        >>> m = Matrix(2, 2, [0, 1, -1, 0])
-        >>> m
-        Matrix([
-        [ 0, 1],
-        [-1, 0]])
-        >>> m.is_anti_symmetric()
-        True
-        >>> x, y = symbols('x y')
-        >>> m = Matrix(2, 3, [0, 0, x, -y, 0, 0])
-        >>> m
-        Matrix([
-        [ 0, 0, x],
-        [-y, 0, 0]])
-        >>> m.is_anti_symmetric()
-        False
-
-        >>> from sympy.abc import x, y
-        >>> m = Matrix(3, 3, [0, x**2 + 2*x + 1, y,
-        ...                   -(x + 1)**2 , 0, x*y,
-        ...                   -y, -x*y, 0])
-
-        Simplification of matrix elements is done by default so even
-        though two elements which should be equal and opposite wouldn't
-        pass an equality test, the matrix is still reported as
-        anti-symmetric:
-
-        >>> m[0, 1] == -m[1, 0]
-        False
-        >>> m.is_anti_symmetric()
-        True
-
-        If 'simplify=False' is used for the case when a Matrix is already
-        simplified, this will speed things up. Here, we see that without
-        simplification the matrix does not appear anti-symmetric:
-
-        >>> m.is_anti_symmetric(simplify=False)
-        False
-
-        But if the matrix were already expanded, then it would appear
-        anti-symmetric and simplification in the is_anti_symmetric routine
-        is not needed:
-
-        >>> m = m.expand()
-        >>> m.is_anti_symmetric(simplify=False)
-        True
-        """
-        # accept custom simplification
-        simpfunc = simplify
-        if not isinstance(simplify, FunctionType):
-            simpfunc = _simplify if simplify else lambda x: x
-
-        if not self.is_square:
-            return False
-        return self._eval_is_anti_symmetric(simpfunc)
-
-    def is_diagonal(self):
-        """Check if matrix is diagonal,
-        that is matrix in which the entries outside the main diagonal are all zero.
-
-        Examples
-        ========
-
-        >>> from sympy import Matrix, diag
-        >>> m = Matrix(2, 2, [1, 0, 0, 2])
-        >>> m
-        Matrix([
-        [1, 0],
-        [0, 2]])
-        >>> m.is_diagonal()
-        True
-
-        >>> m = Matrix(2, 2, [1, 1, 0, 2])
-        >>> m
-        Matrix([
-        [1, 1],
-        [0, 2]])
-        >>> m.is_diagonal()
-        False
-
-        >>> m = diag(1, 2, 3)
-        >>> m
-        Matrix([
-        [1, 0, 0],
-        [0, 2, 0],
-        [0, 0, 3]])
-        >>> m.is_diagonal()
-        True
-
-        See Also
-        ========
-
-        is_lower
-        is_upper
-        is_diagonalizable
-        diagonalize
-        """
-        return self._eval_is_diagonal()
-
-    @property
-    def is_hermitian(self, simplify=True):
-        """Checks if the matrix is Hermitian.
-
-        In a Hermitian matrix element i,j is the complex conjugate of
-        element j,i.
-
-        Examples
-        ========
-
-        >>> from sympy.matrices import Matrix
-        >>> from sympy import I
-        >>> from sympy.abc import x
-        >>> a = Matrix([[1, I], [-I, 1]])
-        >>> a
-        Matrix([
-        [ 1, I],
-        [-I, 1]])
-        >>> a.is_hermitian
-        True
-        >>> a[0, 0] = 2*I
-        >>> a.is_hermitian
-        False
-        >>> a[0, 0] = x
-        >>> a.is_hermitian
-        >>> a[0, 1] = a[1, 0]*I
-        >>> a.is_hermitian
-        False
-        """
-        if not self.is_square:
-            return False
-
-        simpfunc = simplify
-        if not isinstance(simplify, FunctionType):
-            simpfunc = _simplify if simplify else lambda x: x
-
-        return self._eval_is_hermetian(simpfunc)
-
-    @property
-    def is_Identity(self):
-        if not self.is_square:
-            return False
-        return self._eval_is_Identity()
-
-    @property
-    def is_lower_hessenberg(self):
-        r"""Checks if the matrix is in the lower-Hessenberg form.
-
-        The lower hessenberg matrix has zero entries
-        above the first superdiagonal.
-
-        Examples
-        ========
-
-        >>> from sympy.matrices import Matrix
-        >>> a = Matrix([[1, 2, 0, 0], [5, 2, 3, 0], [3, 4, 3, 7], [5, 6, 1, 1]])
-        >>> a
-        Matrix([
-        [1, 2, 0, 0],
-        [5, 2, 3, 0],
-        [3, 4, 3, 7],
-        [5, 6, 1, 1]])
-        >>> a.is_lower_hessenberg
-        True
-
-        See Also
-        ========
-
-        is_upper_hessenberg
-        is_lower
-        """
-        return self._eval_is_lower_hessenberg()
-
-    @property
-    def is_lower(self):
-        """Check if matrix is a lower triangular matrix. True can be returned
-        even if the matrix is not square.
-
-        Examples
-        ========
-
-        >>> from sympy import Matrix
-        >>> m = Matrix(2, 2, [1, 0, 0, 1])
-        >>> m
-        Matrix([
-        [1, 0],
-        [0, 1]])
-        >>> m.is_lower
-        True
-
-        >>> m = Matrix(4, 3, [0, 0, 0, 2, 0, 0, 1, 4 , 0, 6, 6, 5])
-        >>> m
-        Matrix([
-        [0, 0, 0],
-        [2, 0, 0],
-        [1, 4, 0],
-        [6, 6, 5]])
-        >>> m.is_lower
-        True
-
-        >>> from sympy.abc import x, y
-        >>> m = Matrix(2, 2, [x**2 + y, y**2 + x, 0, x + y])
-        >>> m
-        Matrix([
-        [x**2 + y, x + y**2],
-        [       0,    x + y]])
-        >>> m.is_lower
-        False
-
-        See Also
-        ========
-
-        is_upper
-        is_diagonal
-        is_lower_hessenberg
-        """
-        return self._eval_is_lower()
-
-    @property
-    def is_square(self):
-        """Checks if a matrix is square.
-
-        A matrix is square if the number of rows equals the number of columns.
-        The empty matrix is square by definition, since the number of rows and
-        the number of columns are both zero.
-
-        Examples
-        ========
-
-        >>> from sympy import Matrix
-        >>> a = Matrix([[1, 2, 3], [4, 5, 6]])
-        >>> b = Matrix([[1, 2, 3], [4, 5, 6], [7, 8, 9]])
-        >>> c = Matrix([])
-        >>> a.is_square
-        False
-        >>> b.is_square
-        True
-        >>> c.is_square
-        True
-        """
-        return self.rows == self.cols
-
-    def is_symbolic(self):
-        """Checks if any elements contain Symbols.
-
-        Examples
-        ========
-
-        >>> from sympy.matrices import Matrix
-        >>> from sympy.abc import x, y
-        >>> M = Matrix([[x, y], [1, 0]])
-        >>> M.is_symbolic()
-        True
-
-        """
-        return self._eval_is_symbolic()
-
-    def is_symmetric(self, simplify=True):
-        """Check if matrix is symmetric matrix,
-        that is square matrix and is equal to its transpose.
-
-        By default, simplifications occur before testing symmetry.
-        They can be skipped using 'simplify=False'; while speeding things a bit,
-        this may however induce false negatives.
-
-        Examples
-        ========
-
-        >>> from sympy import Matrix
-        >>> m = Matrix(2, 2, [0, 1, 1, 2])
-        >>> m
-        Matrix([
-        [0, 1],
-        [1, 2]])
-        >>> m.is_symmetric()
-        True
-
-        >>> m = Matrix(2, 2, [0, 1, 2, 0])
-        >>> m
-        Matrix([
-        [0, 1],
-        [2, 0]])
-        >>> m.is_symmetric()
-        False
-
-        >>> m = Matrix(2, 3, [0, 0, 0, 0, 0, 0])
-        >>> m
-        Matrix([
-        [0, 0, 0],
-        [0, 0, 0]])
-        >>> m.is_symmetric()
-        False
-
-        >>> from sympy.abc import x, y
-        >>> m = Matrix(3, 3, [1, x**2 + 2*x + 1, y, (x + 1)**2 , 2, 0, y, 0, 3])
-        >>> m
-        Matrix([
-        [         1, x**2 + 2*x + 1, y],
-        [(x + 1)**2,              2, 0],
-        [         y,              0, 3]])
-        >>> m.is_symmetric()
-        True
-
-        If the matrix is already simplified, you may speed-up is_symmetric()
-        test by using 'simplify=False'.
-
-        >>> bool(m.is_symmetric(simplify=False))
-        False
-        >>> m1 = m.expand()
-        >>> m1.is_symmetric(simplify=False)
-        True
-        """
-        simpfunc = simplify
-        if not isinstance(simplify, FunctionType):
-            simpfunc = _simplify if simplify else lambda x: x
-
-        if not self.is_square:
-            return False
-
-        return self._eval_is_symmetric(simpfunc)
-
-    @property
-    def is_upper_hessenberg(self):
-        """Checks if the matrix is the upper-Hessenberg form.
-
-        The upper hessenberg matrix has zero entries
-        below the first subdiagonal.
-
-        Examples
-        ========
-
-        >>> from sympy.matrices import Matrix
-        >>> a = Matrix([[1, 4, 2, 3], [3, 4, 1, 7], [0, 2, 3, 4], [0, 0, 1, 3]])
-        >>> a
-        Matrix([
-        [1, 4, 2, 3],
-        [3, 4, 1, 7],
-        [0, 2, 3, 4],
-        [0, 0, 1, 3]])
-        >>> a.is_upper_hessenberg
-        True
-
-        See Also
-        ========
-
-        is_lower_hessenberg
-        is_upper
-        """
-        return self._eval_is_upper_hessenberg()
-
-    @property
-    def is_upper(self):
-        """Check if matrix is an upper triangular matrix. True can be returned
-        even if the matrix is not square.
-
-        Examples
-        ========
-
-        >>> from sympy import Matrix
-        >>> m = Matrix(2, 2, [1, 0, 0, 1])
-        >>> m
-        Matrix([
-        [1, 0],
-        [0, 1]])
-        >>> m.is_upper
-        True
-
-        >>> m = Matrix(4, 3, [5, 1, 9, 0, 4 , 6, 0, 0, 5, 0, 0, 0])
-        >>> m
-        Matrix([
-        [5, 1, 9],
-        [0, 4, 6],
-        [0, 0, 5],
-        [0, 0, 0]])
-        >>> m.is_upper
-        True
-
-        >>> m = Matrix(2, 3, [4, 2, 5, 6, 1, 1])
-        >>> m
-        Matrix([
-        [4, 2, 5],
-        [6, 1, 1]])
-        >>> m.is_upper
-        False
-
-        See Also
-        ========
-
-        is_lower
-        is_diagonal
-        is_upper_hessenberg
-        """
-        return all(self[i, j].is_zero
-                   for i in range(1, self.rows)
-                   for j in range(i))
-
-    @property
-    def is_zero(self):
-        """Checks if a matrix is a zero matrix.
-
-        A matrix is zero if every element is zero.  A matrix need not be square
-        to be considered zero.  The empty matrix is zero by the principle of
-        vacuous truth.  For a matrix that may or may not be zero (e.g.
-        contains a symbol), this will be None
-
-        Examples
-        ========
-
-        >>> from sympy import Matrix, zeros
-        >>> from sympy.abc import x
-        >>> a = Matrix([[0, 0], [0, 0]])
-        >>> b = zeros(3, 4)
-        >>> c = Matrix([[0, 1], [0, 0]])
-        >>> d = Matrix([])
-        >>> e = Matrix([[x, 0], [0, 0]])
-        >>> a.is_zero
-        True
-        >>> b.is_zero
-        True
-        >>> c.is_zero
-        False
-        >>> d.is_zero
-        True
-        >>> e.is_zero
-        """
-        return self._eval_is_zero()
-
-    def values(self):
-        """Return non-zero values of self."""
-        return self._eval_values()
-
-
-class MatrixOperations(MatrixRequired):
-    """Provides basic matrix shape and elementwise
-    operations.  Should not be instantiated directly."""
-
-    def _eval_adjoint(self):
-        return self.transpose().conjugate()
-
-    def _eval_conjugate(self):
-        return self.applyfunc(lambda x: x.conjugate())
-
-    def _eval_trace(self):
-        return sum(self[i, i] for i in range(self.rows))
-
-    def _eval_transpose(self):
-        return self._new(self.cols, self.rows, lambda i, j: self[j, i])
-
-    def adjoint(self):
-        """Conjugate transpose or Hermitian conjugation."""
-        return self._eval_adjoint()
-
-    def applyfunc(self, f):
-        """Apply a function to each element of the matrix.
-
-        Examples
-        ========
-
-        >>> from sympy import Matrix
-        >>> m = Matrix(2, 2, lambda i, j: i*2+j)
-        >>> m
-        Matrix([
-        [0, 1],
-        [2, 3]])
-        >>> m.applyfunc(lambda i: 2*i)
-        Matrix([
-        [0, 2],
-        [4, 6]])
-
-        """
-        if not callable(f):
-            raise TypeError("`f` must be callable.")
-
-        out = self._new(self.rows, self.cols, [f(x) for x in self])
-        return out
-
-    def conjugate(self):
-        """Return the by-element conjugation.
-
-        Examples
-        ========
-
-        >>> from sympy.matrices import SparseMatrix
-        >>> from sympy import I
-        >>> a = SparseMatrix(((1, 2 + I), (3, 4), (I, -I)))
-        >>> a
-        Matrix([
-        [1, 2 + I],
-        [3,     4],
-        [I,    -I]])
-        >>> a.C
-        Matrix([
-        [ 1, 2 - I],
-        [ 3,     4],
-        [-I,     I]])
-
-        See Also
-        ========
-
-        transpose: Matrix transposition
-        H: Hermite conjugation
-        D: Dirac conjugation
-        """
-        return self._eval_conjugate()
-
-    def doit(self, **kwargs):
-        return self.applyfunc(lambda x: x.doit())
-
-    def evalf(self, prec=None, **options):
-        """Apply evalf() to each element of self."""
-        return self.applyfunc(lambda i: i.evalf(prec, **options))
-
-    def expand(self, deep=True, modulus=None, power_base=True, power_exp=True,
-               mul=True, log=True, multinomial=True, basic=True, **hints):
-        """Apply core.function.expand to each entry of the matrix.
-
-        Examples
-        ========
-
-        >>> from sympy.abc import x
-        >>> from sympy.matrices import Matrix
-        >>> Matrix(1, 1, [x*(x+1)])
-        Matrix([[x*(x + 1)]])
-        >>> _.expand()
-        Matrix([[x**2 + x]])
-
-        """
-        return self.applyfunc(lambda x: x.expand(
-            deep, modulus, power_base, power_exp, mul, log, multinomial, basic,
-            **hints))
-
-    @property
-    def H(self):
-        """Return Hermite conjugate.
-
-        Examples
-        ========
-
-        >>> from sympy import Matrix, I
-        >>> m = Matrix((0, 1 + I, 2, 3))
-        >>> m
-        Matrix([
-        [    0],
-        [1 + I],
-        [    2],
-        [    3]])
-        >>> m.H
-        Matrix([[0, 1 - I, 2, 3]])
-
-        See Also
-        ========
-
-        conjugate: By-element conjugation
-        D: Dirac conjugation
-        """
-        return self.T.C
-
-    def refine(self, assumptions=True):
-        """Apply refine to each element of the matrix.
-
-        Examples
-        ========
-
-        >>> from sympy import Symbol, Matrix, Abs, sqrt, Q
-        >>> x = Symbol('x')
-        >>> Matrix([[Abs(x)**2, sqrt(x**2)],[sqrt(x**2), Abs(x)**2]])
-        Matrix([
-        [ Abs(x)**2, sqrt(x**2)],
-        [sqrt(x**2),  Abs(x)**2]])
-        >>> _.refine(Q.real(x))
-        Matrix([
-        [  x**2, Abs(x)],
-        [Abs(x),   x**2]])
-
-        """
-        return self.applyfunc(lambda x: refine(x, assumptions))
-
-    def replace(self, F, G, map=False):
-        """Replaces Function F in Matrix entries with Function G.
-
-        Examples
-        ========
-
-        >>> from sympy import symbols, Function, Matrix
-        >>> F, G = symbols('F, G', cls=Function)
-        >>> M = Matrix(2, 2, lambda i, j: F(i+j)) ; M
-        Matrix([
-        [F(0), F(1)],
-        [F(1), F(2)]])
-        >>> N = M.replace(F,G)
-        >>> N
-        Matrix([
-        [G(0), G(1)],
-        [G(1), G(2)]])
-        """
-        return self.applyfunc(lambda x: x.replace(F, G, map))
-
-    def simplify(self, ratio=1.7, measure=count_ops):
-        """Apply simplify to each element of the matrix.
-
-        Examples
-        ========
-
-        >>> from sympy.abc import x, y
-        >>> from sympy import sin, cos
-        >>> from sympy.matrices import SparseMatrix
-        >>> SparseMatrix(1, 1, [x*sin(y)**2 + x*cos(y)**2])
-        Matrix([[x*sin(y)**2 + x*cos(y)**2]])
-        >>> _.simplify()
-        Matrix([[x]])
-        """
-        return self.applyfunc(lambda x: x.simplify(ratio, measure))
-
-    def subs(self, *args, **kwargs):  # should mirror core.basic.subs
-        """Return a new matrix with subs applied to each entry.
-
-        Examples
-        ========
-
-        >>> from sympy.abc import x, y
-        >>> from sympy.matrices import SparseMatrix, Matrix
-        >>> SparseMatrix(1, 1, [x])
-        Matrix([[x]])
-        >>> _.subs(x, y)
-        Matrix([[y]])
-        >>> Matrix(_).subs(y, x)
-        Matrix([[x]])
-        """
-        return self.applyfunc(lambda x: x.subs(*args, **kwargs))
-
-    def trace(self):
-        """
-        Returns the trace of a square matrix i.e. the sum of the
-        diagonal elements.
-
-        Examples
-        ========
-
-        >>> from sympy import Matrix
-        >>> A = Matrix(2, 2, [1, 2, 3, 4])
-        >>> A.trace()
-        5
-
-        """
-        if not self.rows == self.cols:
-            raise NonSquareMatrixError()
-        return self._eval_trace()
-
-    def transpose(self):
-        """
-        Returns the transpose of the matrix.
-
-        Examples
-        ========
-
-        >>> from sympy import Matrix
-        >>> A = Matrix(2, 2, [1, 2, 3, 4])
-        >>> A.transpose()
-        Matrix([
-        [1, 3],
-        [2, 4]])
-
-        >>> from sympy import Matrix, I
-        >>> m=Matrix(((1, 2+I), (3, 4)))
-        >>> m
-        Matrix([
-        [1, 2 + I],
-        [3,     4]])
-        >>> m.transpose()
-        Matrix([
-        [    1, 3],
-        [2 + I, 4]])
-        >>> m.T == m.transpose()
-        True
-
-        See Also
-        ========
-
-        conjugate: By-element conjugation
-
-        """
-        return self._eval_transpose()
-
-    T = property(transpose, None, None, "Matrix transposition.")
-
-    C = property(conjugate, None, None, "By-element conjugation.")
-
-    n = evalf
-
-    def xreplace(self, rule):  # should mirror core.basic.xreplace
-        """Return a new matrix with xreplace applied to each entry.
-
-        Examples
-        ========
-
-        >>> from sympy.abc import x, y
-        >>> from sympy.matrices import SparseMatrix, Matrix
-        >>> SparseMatrix(1, 1, [x])
-        Matrix([[x]])
-        >>> _.xreplace({x: y})
-        Matrix([[y]])
-        >>> Matrix(_).xreplace({y: x})
-        Matrix([[x]])
-        """
-        return self.applyfunc(lambda x: x.xreplace(rule))
-
-    _eval_simplify = simplify
-
-
-class MatrixBase(MatrixOperations, MatrixProperties, MatrixShaping):
-    # Added just for numpy compatibility
-    __array_priority__ = 11
-
-    is_Matrix = True
-    is_Identity = None
-    _class_priority = 3
-    _sympify = staticmethod(sympify)
-
-    __hash__ = None  # Mutable
-
-    def __add__(self, other):
-        """Return self + other, raising ShapeError if shapes don't match."""
-        if getattr(other, 'is_Matrix', False):
-            A = self
-            B = other
-            if A.shape != B.shape:
-                raise ShapeError("Matrix size mismatch: %s + %s" % (
-                    A.shape, B.shape))
-            alst = A.tolist()
-            blst = B.tolist()
-            ret = [S.Zero] * A.rows
-            for i in range(A.shape[0]):
-                ret[i] = [j + k for j, k in zip(alst[i], blst[i])]
-            rv = classof(A, B)._new(ret)
-            if 0 in A.shape:
-                rv = rv.reshape(*A.shape)
-            return rv
-        raise TypeError('cannot add matrix and %s' % type(other))
-
-    def __array__(self):
-        from .dense import matrix2numpy
-        return matrix2numpy(self)
-
-    def __div__(self, other):
-        return self * (S.One / other)
-
-    def __getattr__(self, attr):
-        if attr in ('diff', 'integrate', 'limit'):
-            def doit(*args):
-                item_doit = lambda item: getattr(item, attr)(*args)
-                return self.applyfunc(item_doit)
-
-            return doit
-        else:
-            raise AttributeError(
-                "%s has no attribute %s." % (self.__class__.__name__, attr))
-
-    def __len__(self):
-        """Return the number of elements of self.
-
-        Implemented mainly so bool(Matrix()) == False.
-        """
-        return self.rows * self.cols
-
-    def __mathml__(self):
-        mml = ""
-        for i in range(self.rows):
-            mml += "<matrixrow>"
-            for j in range(self.cols):
-                mml += self[i, j].__mathml__()
-            mml += "</matrixrow>"
-        return "<matrix>" + mml + "</matrix>"
-
-    def __mul__(self, other):
-        """Return self*other where other is either a scalar or a matrix
-        of compatible dimensions.
-
-        Examples
-        ========
-
-        >>> from sympy.matrices import Matrix
-        >>> A = Matrix([[1, 2, 3], [4, 5, 6]])
-        >>> 2*A == A*2 == Matrix([[2, 4, 6], [8, 10, 12]])
-        True
-        >>> B = Matrix([[1, 2, 3], [4, 5, 6], [7, 8, 9]])
-        >>> A*B
-        Matrix([
-        [30, 36, 42],
-        [66, 81, 96]])
-        >>> B*A
-        Traceback (most recent call last):
-        ...
-        ShapeError: Matrices size mismatch.
-        >>>
-
-        See Also
-        ========
-
-        matrix_multiply_elementwise
-        """
-        if getattr(other, 'is_Matrix', False):
-            A = self
-            B = other
-            if A.cols != B.rows:
-                raise ShapeError("Matrix size mismatch: %s * %s." % (
-                    A.shape, B.shape))
-            if A.cols == 0:
-                return classof(A, B)._new(A.rows, B.cols, lambda i, j: 0)
-            try:
-                blst = B.T.tolist()
-            except AttributeError:
-                # If B is a MatrixSymbol, B.T.tolist does not exist
-                return NotImplemented
-            alst = A.tolist()
-            return classof(A, B)._new(A.rows, B.cols, lambda i, j:
-            reduce(lambda k, l: k + l,
-                   [a_ik * b_kj for a_ik, b_kj in zip(alst[i], blst[j])]))
-        else:
-            return self._new(self.rows, self.cols,
-                             [i * other for i in self._mat])
-
-    def __neg__(self):
-        return -1 * self
-
-    def __pow__(self, num):
-        from sympy.matrices import eye, diag, MutableMatrix
-        from sympy import binomial
-
-        if not self.is_square:
-            raise NonSquareMatrixError()
-        if isinstance(num, int) or isinstance(num, Integer):
-            n = int(num)
-            if n < 0:
-                return self.inv() ** -n  # A**-2 = (A**-1)**2
-            a = eye(self.cols)
-            s = self
-            while n:
-                if n % 2:
-                    a *= s
-                    n -= 1
-                if not n:
-                    break
-                s *= s
-                n //= 2
-            return self._new(a)
-        elif isinstance(num, (Expr, float)):
-
-            def jordan_cell_power(jc, n):
-                N = jc.shape[0]
-                l = jc[0, 0]
-                for i in range(N):
-                    for j in range(N - i):
-                        bn = binomial(n, i)
-                        if isinstance(bn, binomial):
-                            bn = bn._eval_expand_func()
-                        jc[j, i + j] = l ** (n - i) * bn
-
-            P, jordan_cells = self.jordan_cells()
-            # Make sure jordan_cells matrices are mutable:
-            jordan_cells = [MutableMatrix(j) for j in jordan_cells]
-            for j in jordan_cells:
-                jordan_cell_power(j, num)
-            return self._new(P * diag(*jordan_cells) * P.inv())
-        else:
-            raise TypeError(
-                "Only SymPy expressions or int objects are supported as exponent for matrices")
 
     def __radd__(self, other):
         return self + other
