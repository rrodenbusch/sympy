"""
Generating and counting primes.

"""

import random
from bisect import bisect
from itertools import count
# Using arrays for sieving instead of lists greatly reduces
# memory consumption
from array import array as _array

<<<<<<< HEAD
from sympy import Function, S
=======
from sympy.core.function import Function
from sympy.core.singleton import S
from sympy.core.compatibility import as_int
>>>>>>> 0e4bab73
from .primetest import isprime
from sympy.utilities.misc import as_int


def _azeros(n):
    return _array('l', [0]*n)


def _aset(*v):
    return _array('l', v)


def _arange(a, b):
    return _array('l', range(a, b))


class Sieve:
    """An infinite list of prime numbers, implemented as a dynamically
    growing sieve of Eratosthenes. When a lookup is requested involving
    an odd number that has not been sieved, the sieve is automatically
    extended up to that number.

    Examples
    ========

    >>> from sympy import sieve
    >>> sieve._reset() # this line for doctest only
    >>> 25 in sieve
    False
    >>> sieve._list
    array('l', [2, 3, 5, 7, 11, 13, 17, 19, 23])
    """

    # data shared (and updated) by all Sieve instances
    def __init__(self):
        self._n = 6
        self._list = _aset(2, 3, 5, 7, 11, 13) # primes
        self._tlist = _aset(0, 1, 1, 2, 2, 4) # totient
        self._mlist = _aset(0, 1, -1, -1, 0, -1) # mobius
        assert all(len(i) == self._n for i in (self._list, self._tlist, self._mlist))

    def __repr__(self):
        return ("<%s sieve (%i): %i, %i, %i, ... %i, %i\n"
             "%s sieve (%i): %i, %i, %i, ... %i, %i\n"
             "%s sieve (%i): %i, %i, %i, ... %i, %i>") % (
             'prime', len(self._list),
                 self._list[0], self._list[1], self._list[2],
                 self._list[-2], self._list[-1],
             'totient', len(self._tlist),
                 self._tlist[0], self._tlist[1],
                 self._tlist[2], self._tlist[-2], self._tlist[-1],
             'mobius', len(self._mlist),
                 self._mlist[0], self._mlist[1],
                 self._mlist[2], self._mlist[-2], self._mlist[-1])

    def _reset(self, prime=None, totient=None, mobius=None):
        """Reset all caches (default). To reset one or more set the
            desired keyword to True."""
        if all(i is None for i in (prime, totient, mobius)):
            prime = totient = mobius = True
        if prime:
            self._list = self._list[:self._n]
        if totient:
            self._tlist = self._tlist[:self._n]
        if mobius:
            self._mlist = self._mlist[:self._n]

    def extend(self, n):
        """Grow the sieve to cover all primes <= n (a real number).

        Examples
        ========

        >>> from sympy import sieve
        >>> sieve._reset() # this line for doctest only
        >>> sieve.extend(30)
        >>> sieve[10] == 29
        True
        """
        n = int(n)
        if n <= self._list[-1]:
            return

        # We need to sieve against all bases up to sqrt(n).
        # This is a recursive call that will do nothing if there are enough
        # known bases already.
        maxbase = int(n**0.5) + 1
        self.extend(maxbase)

        # Create a new sieve starting from sqrt(n)
        begin = self._list[-1] + 1
        newsieve = _arange(begin, n + 1)

        # Now eliminate all multiples of primes in [2, sqrt(n)]
        for p in self.primerange(maxbase):
            # Start counting at a multiple of p, offsetting
            # the index to account for the new sieve's base index
            startindex = (-begin) % p
            for i in range(startindex, len(newsieve), p):
                newsieve[i] = 0

        # Merge the sieves
        self._list += _array('l', [x for x in newsieve if x])

    def extend_to_no(self, i):
        """Extend to include the ith prime number.

        Parameters
        ==========

        i : integer

        Examples
        ========

        >>> from sympy import sieve
        >>> sieve._reset() # this line for doctest only
        >>> sieve.extend_to_no(9)
        >>> sieve._list
        array('l', [2, 3, 5, 7, 11, 13, 17, 19, 23])

        Notes
        =====

        The list is extended by 50% if it is too short, so it is
        likely that it will be longer than requested.
        """
        i = as_int(i)
        while len(self._list) < i:
            self.extend(int(self._list[-1] * 1.5))

    def primerange(self, a, b=None):
        """Generate all prime numbers in the range [2, a) or [a, b).

        Examples
        ========

        >>> from sympy import sieve, prime

        All primes less than 19:

        >>> print([i for i in sieve.primerange(19)])
        [2, 3, 5, 7, 11, 13, 17]

        All primes greater than or equal to 7 and less than 19:

        >>> print([i for i in sieve.primerange(7, 19)])
        [7, 11, 13, 17]

        All primes through the 10th prime

        >>> list(sieve.primerange(prime(10) + 1))
        [2, 3, 5, 7, 11, 13, 17, 19, 23, 29]

        """
        from sympy.functions.elementary.integers import ceiling

        # wrapping ceiling in as_int will raise an error if there was a problem
        # determining whether the expression was exactly an integer or not
        if b is None:
            b = as_int(ceiling(a))
            a = 2
        else:
            a = max(2, as_int(ceiling(a)))
            b = as_int(ceiling(b))
        if a >= b:
            return
        self.extend(b)
        i = self.search(a)[1]
        maxi = len(self._list) + 1
        while i < maxi:
            p = self._list[i - 1]
            if p < b:
                yield p
                i += 1
            else:
                return

    def totientrange(self, a, b):
        """Generate all totient numbers for the range [a, b).

        Examples
        ========

        >>> from sympy import sieve
        >>> print([i for i in sieve.totientrange(7, 18)])
        [6, 4, 6, 4, 10, 4, 12, 6, 8, 8, 16]
        """
        from sympy.functions.elementary.integers import ceiling

        # wrapping ceiling in as_int will raise an error if there was a problem
        # determining whether the expression was exactly an integer or not
        a = max(1, as_int(ceiling(a)))
        b = as_int(ceiling(b))
        n = len(self._tlist)
        if a >= b:
            return
        elif b <= n:
            for i in range(a, b):
                yield self._tlist[i]
        else:
            self._tlist += _arange(n, b)
            for i in range(1, n):
                ti = self._tlist[i]
                startindex = (n + i - 1) // i * i
                for j in range(startindex, b, i):
                    self._tlist[j] -= ti
                if i >= a:
                    yield ti

            for i in range(n, b):
                ti = self._tlist[i]
                for j in range(2 * i, b, i):
                    self._tlist[j] -= ti
                if i >= a:
                    yield ti

    def mobiusrange(self, a, b):
        """Generate all mobius numbers for the range [a, b).

        Parameters
        ==========

        a : integer
            First number in range

        b : integer
            First number outside of range

        Examples
        ========

        >>> from sympy import sieve
        >>> print([i for i in sieve.mobiusrange(7, 18)])
        [-1, 0, 0, 1, -1, 0, -1, 1, 1, 0, -1]
        """
        from sympy.functions.elementary.integers import ceiling

        # wrapping ceiling in as_int will raise an error if there was a problem
        # determining whether the expression was exactly an integer or not
        a = max(1, as_int(ceiling(a)))
        b = as_int(ceiling(b))
        n = len(self._mlist)
        if a >= b:
            return
        elif b <= n:
            for i in range(a, b):
                yield self._mlist[i]
        else:
            self._mlist += _azeros(b - n)
            for i in range(1, n):
                mi = self._mlist[i]
                startindex = (n + i - 1) // i * i
                for j in range(startindex, b, i):
                    self._mlist[j] -= mi
                if i >= a:
                    yield mi

            for i in range(n, b):
                mi = self._mlist[i]
                for j in range(2 * i, b, i):
                    self._mlist[j] -= mi
                if i >= a:
                    yield mi

    def search(self, n):
        """Return the indices i, j of the primes that bound n.

        If n is prime then i == j.

        Although n can be an expression, if ceiling cannot convert
        it to an integer then an n error will be raised.

        Examples
        ========

        >>> from sympy import sieve
        >>> sieve.search(25)
        (9, 10)
        >>> sieve.search(23)
        (9, 9)
        """
        from sympy.functions.elementary.integers import ceiling

        # wrapping ceiling in as_int will raise an error if there was a problem
        # determining whether the expression was exactly an integer or not
        test = as_int(ceiling(n))
        n = as_int(n)
        if n < 2:
            raise ValueError("n should be >= 2 but got: %s" % n)
        if n > self._list[-1]:
            self.extend(n)
        b = bisect(self._list, n)
        if self._list[b - 1] == test:
            return b, b
        else:
            return b, b + 1

    def __contains__(self, n):
        try:
            n = as_int(n)
            assert n >= 2
        except (ValueError, AssertionError):
            return False
        if n % 2 == 0:
            return n == 2
        a, b = self.search(n)
        return a == b

    def __iter__(self):
        for n in count(1):
            yield self[n]

    def __getitem__(self, n):
        """Return the nth prime number"""
        if isinstance(n, slice):
            self.extend_to_no(n.stop)
            # Python 2.7 slices have 0 instead of None for start, so
            # we can't default to 1.
            start = n.start if n.start is not None else 0
            if start < 1:
                # sieve[:5] would be empty (starting at -1), let's
                # just be explicit and raise.
                raise IndexError("Sieve indices start at 1.")
            return self._list[start - 1:n.stop - 1:n.step]
        else:
            if n < 1:
                # offset is one, so forbid explicit access to sieve[0]
                # (would surprisingly return the last one).
                raise IndexError("Sieve indices start at 1.")
            n = as_int(n)
            self.extend_to_no(n)
            return self._list[n - 1]

# Generate a global object for repeated use in trial division etc
sieve = Sieve()


def prime(nth):
    """ Return the nth prime, with the primes indexed as prime(1) = 2,
        prime(2) = 3, etc.... The nth prime is approximately n*log(n).

        Logarithmic integral of x is a pretty nice approximation for number of
        primes <= x, i.e.
        li(x) ~ pi(x)
        In fact, for the numbers we are concerned about( x<1e11 ),
        li(x) - pi(x) < 50000

        Also,
        li(x) > pi(x) can be safely assumed for the numbers which
        can be evaluated by this function.

        Here, we find the least integer m such that li(m) > n using binary search.
        Now pi(m-1) < li(m-1) <= n,

        We find pi(m - 1) using primepi function.

        Starting from m, we have to find n - pi(m-1) more primes.

        For the inputs this implementation can handle, we will have to test
        primality for at max about 10**5 numbers, to get our answer.

        Examples
        ========

        >>> from sympy import prime
        >>> prime(10)
        29
        >>> prime(1)
        2
        >>> prime(100000)
        1299709

        See Also
        ========

        sympy.ntheory.primetest.isprime : Test if n is prime
        primerange : Generate all primes in a given range
        primepi : Return the number of primes less than or equal to n

        References
        ==========

        .. [1] https://en.wikipedia.org/wiki/Prime_number_theorem#Table_of_.CF.80.28x.29.2C_x_.2F_log_x.2C_and_li.28x.29
        .. [2] https://en.wikipedia.org/wiki/Prime_number_theorem#Approximations_for_the_nth_prime_number
        .. [3] https://en.wikipedia.org/wiki/Skewes%27_number
    """
    n = as_int(nth)
    if n < 1:
        raise ValueError("nth must be a positive integer; prime(1) == 2")
    if n <= len(sieve._list):
        return sieve[n]

    from sympy.functions.special.error_functions import li
    from sympy.functions.elementary.exponential import log

    a = 2 # Lower bound for binary search
    b = int(n*(log(n) + log(log(n)))) # Upper bound for the search.

    while a < b:
        mid = (a + b) >> 1
        if li(mid) > n:
            b = mid
        else:
            a = mid + 1
    n_primes = primepi(a - 1)
    while n_primes < n:
        if isprime(a):
            n_primes += 1
        a += 1
    return a - 1


class primepi(Function):
    """ Represents the prime counting function pi(n) = the number
        of prime numbers less than or equal to n.

        Algorithm Description:

        In sieve method, we remove all multiples of prime p
        except p itself.

        Let phi(i,j) be the number of integers 2 <= k <= i
        which remain after sieving from primes less than
        or equal to j.
        Clearly, pi(n) = phi(n, sqrt(n))

        If j is not a prime,
        phi(i,j) = phi(i, j - 1)

        if j is a prime,
        We remove all numbers(except j) whose
        smallest prime factor is j.

        Let x= j*a be such a number, where 2 <= a<= i / j
        Now, after sieving from primes <= j - 1,
        a must remain
        (because x, and hence a has no prime factor <= j - 1)
        Clearly, there are phi(i / j, j - 1) such a
        which remain on sieving from primes <= j - 1

        Now, if a is a prime less than equal to j - 1,
        x= j*a has smallest prime factor = a, and
        has already been removed(by sieving from a).
        So, we don't need to remove it again.
        (Note: there will be pi(j - 1) such x)

        Thus, number of x, that will be removed are:
        phi(i / j, j - 1) - phi(j - 1, j - 1)
        (Note that pi(j - 1) = phi(j - 1, j - 1))

        => phi(i,j) = phi(i, j - 1) - phi(i / j, j - 1) + phi(j - 1, j - 1)

        So,following recursion is used and implemented as dp:

        phi(a, b) = phi(a, b - 1), if b is not a prime
        phi(a, b) = phi(a, b-1)-phi(a / b, b-1) + phi(b-1, b-1), if b is prime

        Clearly a is always of the form floor(n / k),
        which can take at most 2*sqrt(n) values.
        Two arrays arr1,arr2 are maintained
        arr1[i] = phi(i, j),
        arr2[i] = phi(n // i, j)

        Finally the answer is arr2[1]

        Examples
        ========

        >>> from sympy import primepi, prime, prevprime, isprime
        >>> primepi(25)
        9

        So there are 9 primes less than or equal to 25. Is 25 prime?

        >>> isprime(25)
        False

        It isn't. So the first prime less than 25 must be the
        9th prime:

        >>> prevprime(25) == prime(9)
        True

        See Also
        ========

        sympy.ntheory.primetest.isprime : Test if n is prime
        primerange : Generate all primes in a given range
        prime : Return the nth prime
    """
    @classmethod
    def eval(cls, n):
        if n is S.Infinity:
            return S.Infinity
        if n is S.NegativeInfinity:
            return S.Zero

        try:
            n = int(n)
        except TypeError:
            if n.is_real == False or n is S.NaN:
                raise ValueError("n must be real")
            return

        if n < 2:
            return S.Zero
        if n <= sieve._list[-1]:
            return S(sieve.search(n)[0])
        lim = int(n ** 0.5)
        lim -= 1
        lim = max(lim, 0)
        while lim * lim <= n:
            lim += 1
        lim -= 1
        arr1 = [0] * (lim + 1)
        arr2 = [0] * (lim + 1)
        for i in range(1, lim + 1):
            arr1[i] = i - 1
            arr2[i] = n // i - 1
        for i in range(2, lim + 1):
            # Presently, arr1[k]=phi(k,i - 1),
            # arr2[k] = phi(n // k,i - 1)
            if arr1[i] == arr1[i - 1]:
                continue
            p = arr1[i - 1]
            for j in range(1, min(n // (i * i), lim) + 1):
                st = i * j
                if st <= lim:
                    arr2[j] -= arr2[st] - p
                else:
                    arr2[j] -= arr1[n // st] - p
            lim2 = min(lim, i * i - 1)
            for j in range(lim, lim2, -1):
                arr1[j] -= arr1[j // i] - p
        return S(arr2[1])


def nextprime(n, ith=1):
    """ Return the ith prime greater than n.

        i must be an integer.

        Notes
        =====

        Potential primes are located at 6*j +/- 1. This
        property is used during searching.

        >>> from sympy import nextprime
        >>> [(i, nextprime(i)) for i in range(10, 15)]
        [(10, 11), (11, 13), (12, 13), (13, 17), (14, 17)]
        >>> nextprime(2, ith=2) # the 2nd prime after 2
        5

        See Also
        ========

        prevprime : Return the largest prime smaller than n
        primerange : Generate all primes in a given range

    """
    n = int(n)
    i = as_int(ith)
    if i > 1:
        pr = n
        j = 1
        while 1:
            pr = nextprime(pr)
            j += 1
            if j > i:
                break
        return pr

    if n < 2:
        return 2
    if n < 7:
        return {2: 3, 3: 5, 4: 5, 5: 7, 6: 7}[n]
    if n <= sieve._list[-2]:
        l, u = sieve.search(n)
        if l == u:
            return sieve[u + 1]
        else:
            return sieve[u]
    nn = 6*(n//6)
    if nn == n:
        n += 1
        if isprime(n):
            return n
        n += 4
    elif n - nn == 5:
        n += 2
        if isprime(n):
            return n
        n += 4
    else:
        n = nn + 5
    while 1:
        if isprime(n):
            return n
        n += 2
        if isprime(n):
            return n
        n += 4


def prevprime(n):
    """ Return the largest prime smaller than n.

        Notes
        =====

        Potential primes are located at 6*j +/- 1. This
        property is used during searching.

        >>> from sympy import prevprime
        >>> [(i, prevprime(i)) for i in range(10, 15)]
        [(10, 7), (11, 7), (12, 11), (13, 11), (14, 13)]

        See Also
        ========

        nextprime : Return the ith prime greater than n
        primerange : Generates all primes in a given range
    """
    from sympy.functions.elementary.integers import ceiling

    # wrapping ceiling in as_int will raise an error if there was a problem
    # determining whether the expression was exactly an integer or not
    n = as_int(ceiling(n))
    if n < 3:
        raise ValueError("no preceding primes")
    if n < 8:
        return {3: 2, 4: 3, 5: 3, 6: 5, 7: 5}[n]
    if n <= sieve._list[-1]:
        l, u = sieve.search(n)
        if l == u:
            return sieve[l-1]
        else:
            return sieve[l]
    nn = 6*(n//6)
    if n - nn <= 1:
        n = nn - 1
        if isprime(n):
            return n
        n -= 4
    else:
        n = nn + 1
    while 1:
        if isprime(n):
            return n
        n -= 2
        if isprime(n):
            return n
        n -= 4


def primerange(a, b=None):
    """ Generate a list of all prime numbers in the range [2, a),
        or [a, b).

        If the range exists in the default sieve, the values will
        be returned from there; otherwise values will be returned
        but will not modify the sieve.

        Examples
        ========

        >>> from sympy import primerange, prime

        All primes less than 19:

        >>> list(primerange(19))
        [2, 3, 5, 7, 11, 13, 17]

        All primes greater than or equal to 7 and less than 19:

        >>> list(primerange(7, 19))
        [7, 11, 13, 17]

        All primes through the 10th prime

        >>> list(primerange(prime(10) + 1))
        [2, 3, 5, 7, 11, 13, 17, 19, 23, 29]

        The Sieve method, primerange, is generally faster but it will
        occupy more memory as the sieve stores values. The default
        instance of Sieve, named sieve, can be used:

        >>> from sympy import sieve
        >>> list(sieve.primerange(1, 30))
        [2, 3, 5, 7, 11, 13, 17, 19, 23, 29]

        Notes
        =====

        Some famous conjectures about the occurrence of primes in a given
        range are [1]:

        - Twin primes: though often not, the following will give 2 primes
                    an infinite number of times:
                        primerange(6*n - 1, 6*n + 2)
        - Legendre's: the following always yields at least one prime
                        primerange(n**2, (n+1)**2+1)
        - Bertrand's (proven): there is always a prime in the range
                        primerange(n, 2*n)
        - Brocard's: there are at least four primes in the range
                        primerange(prime(n)**2, prime(n+1)**2)

        The average gap between primes is log(n) [2]; the gap between
        primes can be arbitrarily large since sequences of composite
        numbers are arbitrarily large, e.g. the numbers in the sequence
        n! + 2, n! + 3 ... n! + n are all composite.

        See Also
        ========

        prime : Return the nth prime
        nextprime : Return the ith prime greater than n
        prevprime : Return the largest prime smaller than n
        randprime : Returns a random prime in a given range
        primorial : Returns the product of primes based on condition
        Sieve.primerange : return range from already computed primes
                           or extend the sieve to contain the requested
                           range.

        References
        ==========

        .. [1] https://en.wikipedia.org/wiki/Prime_number
        .. [2] http://primes.utm.edu/notes/gaps.html
    """
    from sympy.functions.elementary.integers import ceiling

    if b is None:
        a, b = 2, a
    if a >= b:
        return
    # if we already have the range, return it
    if b <= sieve._list[-1]:
        yield from sieve.primerange(a, b)
        return
    # otherwise compute, without storing, the desired range.

    # wrapping ceiling in as_int will raise an error if there was a problem
    # determining whether the expression was exactly an integer or not
    a = as_int(ceiling(a)) - 1
    b = as_int(ceiling(b))
    while 1:
        a = nextprime(a)
        if a < b:
            yield a
        else:
            return


def randprime(a, b):
    """ Return a random prime number in the range [a, b).

        Bertrand's postulate assures that
        randprime(a, 2*a) will always succeed for a > 1.

        Examples
        ========

        >>> from sympy import randprime, isprime
        >>> randprime(1, 30) #doctest: +SKIP
        13
        >>> isprime(randprime(1, 30))
        True

        See Also
        ========

        primerange : Generate all primes in a given range

        References
        ==========

        .. [1] https://en.wikipedia.org/wiki/Bertrand's_postulate

    """
    if a >= b:
        return
    a, b = map(int, (a, b))
    n = random.randint(a - 1, b)
    p = nextprime(n)
    if p >= b:
        p = prevprime(b)
    if p < a:
        raise ValueError("no primes exist in the specified range")
    return p


def primorial(n, nth=True):
    """
    Returns the product of the first n primes (default) or
    the primes less than or equal to n (when ``nth=False``).

    Examples
    ========

    >>> from sympy.ntheory.generate import primorial, primerange
    >>> from sympy import factorint, Mul, primefactors, sqrt
    >>> primorial(4) # the first 4 primes are 2, 3, 5, 7
    210
    >>> primorial(4, nth=False) # primes <= 4 are 2 and 3
    6
    >>> primorial(1)
    2
    >>> primorial(1, nth=False)
    1
    >>> primorial(sqrt(101), nth=False)
    210

    One can argue that the primes are infinite since if you take
    a set of primes and multiply them together (e.g. the primorial) and
    then add or subtract 1, the result cannot be divided by any of the
    original factors, hence either 1 or more new primes must divide this
    product of primes.

    In this case, the number itself is a new prime:

    >>> factorint(primorial(4) + 1)
    {211: 1}

    In this case two new primes are the factors:

    >>> factorint(primorial(4) - 1)
    {11: 1, 19: 1}

    Here, some primes smaller and larger than the primes multiplied together
    are obtained:

    >>> p = list(primerange(10, 20))
    >>> sorted(set(primefactors(Mul(*p) + 1)).difference(set(p)))
    [2, 5, 31, 149]

    See Also
    ========

    primerange : Generate all primes in a given range

    """
    if nth:
        n = as_int(n)
    else:
        n = int(n)
    if n < 1:
        raise ValueError("primorial argument must be >= 1")
    p = 1
    if nth:
        for i in range(1, n + 1):
            p *= prime(i)
    else:
        for i in primerange(2, n + 1):
            p *= i
    return p


def cycle_length(f, x0, nmax=None, values=False):
    """For a given iterated sequence, return a generator that gives
    the length of the iterated cycle (lambda) and the length of terms
    before the cycle begins (mu); if ``values`` is True then the
    terms of the sequence will be returned instead. The sequence is
    started with value ``x0``.

    Note: more than the first lambda + mu terms may be returned and this
    is the cost of cycle detection with Brent's method; there are, however,
    generally less terms calculated than would have been calculated if the
    proper ending point were determined, e.g. by using Floyd's method.

    >>> from sympy.ntheory.generate import cycle_length

    This will yield successive values of i <-- func(i):

        >>> def iter(func, i):
        ...     while 1:
        ...         ii = func(i)
        ...         yield ii
        ...         i = ii
        ...

    A function is defined:

        >>> func = lambda i: (i**2 + 1) % 51

    and given a seed of 4 and the mu and lambda terms calculated:

        >>> next(cycle_length(func, 4))
        (6, 2)

    We can see what is meant by looking at the output:

        >>> n = cycle_length(func, 4, values=True)
        >>> list(ni for ni in n)
        [17, 35, 2, 5, 26, 14, 44, 50, 2, 5, 26, 14]

    There are 6 repeating values after the first 2.

    If a sequence is suspected of being longer than you might wish, ``nmax``
    can be used to exit early (and mu will be returned as None):

        >>> next(cycle_length(func, 4, nmax = 4))
        (4, None)
        >>> [ni for ni in cycle_length(func, 4, nmax = 4, values=True)]
        [17, 35, 2, 5]

    Code modified from:
        https://en.wikipedia.org/wiki/Cycle_detection.
    """

    nmax = int(nmax or 0)

    # main phase: search successive powers of two
    power = lam = 1
    tortoise, hare = x0, f(x0)  # f(x0) is the element/node next to x0.
    i = 0
    while tortoise != hare and (not nmax or i < nmax):
        i += 1
        if power == lam:   # time to start a new power of two?
            tortoise = hare
            power *= 2
            lam = 0
        if values:
            yield hare
        hare = f(hare)
        lam += 1
    if nmax and i == nmax:
        if values:
            return
        else:
            yield nmax, None
            return
    if not values:
        # Find the position of the first repetition of length lambda
        mu = 0
        tortoise = hare = x0
        for i in range(lam):
            hare = f(hare)
        while tortoise != hare:
            tortoise = f(tortoise)
            hare = f(hare)
            mu += 1
        if mu:
            mu -= 1
        yield lam, mu


def composite(nth):
    """ Return the nth composite number, with the composite numbers indexed as
        composite(1) = 4, composite(2) = 6, etc....

        Examples
        ========

        >>> from sympy import composite
        >>> composite(36)
        52
        >>> composite(1)
        4
        >>> composite(17737)
        20000

        See Also
        ========

        sympy.ntheory.primetest.isprime : Test if n is prime
        primerange : Generate all primes in a given range
        primepi : Return the number of primes less than or equal to n
        prime : Return the nth prime
        compositepi : Return the number of positive composite numbers less than or equal to n
    """
    n = as_int(nth)
    if n < 1:
        raise ValueError("nth must be a positive integer; composite(1) == 4")
    composite_arr = [4, 6, 8, 9, 10, 12, 14, 15, 16, 18]
    if n <= 10:
        return composite_arr[n - 1]

    a, b = 4, sieve._list[-1]
    if n <= b - primepi(b) - 1:
        while a < b - 1:
            mid = (a + b) >> 1
            if mid - primepi(mid) - 1 > n:
                b = mid
            else:
                a = mid
        if isprime(a):
            a -= 1
        return a

    from sympy.functions.special.error_functions import li
    from sympy.functions.elementary.exponential import log

    a = 4 # Lower bound for binary search
    b = int(n*(log(n) + log(log(n)))) # Upper bound for the search.

    while a < b:
        mid = (a + b) >> 1
        if mid - li(mid) - 1 > n:
            b = mid
        else:
            a = mid + 1

    n_composites = a - primepi(a) - 1
    while n_composites > n:
        if not isprime(a):
            n_composites -= 1
        a -= 1
    if isprime(a):
        a -= 1
    return a


def compositepi(n):
    """ Return the number of positive composite numbers less than or equal to n.
        The first positive composite is 4, i.e. compositepi(4) = 1.

        Examples
        ========

        >>> from sympy import compositepi
        >>> compositepi(25)
        15
        >>> compositepi(1000)
        831

        See Also
        ========

        sympy.ntheory.primetest.isprime : Test if n is prime
        primerange : Generate all primes in a given range
        prime : Return the nth prime
        primepi : Return the number of primes less than or equal to n
        composite : Return the nth composite number
    """
    n = int(n)
    if n < 4:
        return 0
    return n - primepi(n) - 1<|MERGE_RESOLUTION|>--- conflicted
+++ resolved
@@ -10,13 +10,8 @@
 # memory consumption
 from array import array as _array
 
-<<<<<<< HEAD
-from sympy import Function, S
-=======
 from sympy.core.function import Function
 from sympy.core.singleton import S
-from sympy.core.compatibility import as_int
->>>>>>> 0e4bab73
 from .primetest import isprime
 from sympy.utilities.misc import as_int
 
