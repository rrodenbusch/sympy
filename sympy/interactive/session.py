"""Tools for setting up interactive sessions. """

from sympy.interactive.printing import init_printing

preexec_source = """\
from __future__ import division
from sympy import *
x, y, z, t = symbols('x y z t')
k, m, n = symbols('k m n', integer=True)
f, g, h = symbols('f g h', cls=Function)
"""

verbose_message = """\
These commands were executed:
%(source)s
Documentation can be found at http://www.sympy.org
"""

no_ipython = """\
Couldn't locate IPython. Having IPython installed is greatly recommended.
See http://ipython.scipy.org for more details. If you use Debian/Ubuntu,
just install the 'ipython' package and start isympy again.
"""

def _make_message(ipython=True, quiet=False, source=None):
    """Create a banner for an interactive session. """
    from sympy import __version__ as sympy_version
    from sympy.polys.domains import GROUND_TYPES
    from sympy.utilities.misc import ARCH
    from sympy import SYMPY_DEBUG

    import sys
    import os

    python_version = "%d.%d.%d" % sys.version_info[:3]

    if ipython:
        shell_name = "IPython"
    else:
        shell_name = "Python"

    info = ['ground types: %s' % GROUND_TYPES]

    cache = os.getenv('SYMPY_USE_CACHE')

    if cache is not None and cache.lower() == 'no':
        info.append('cache: off')

    if SYMPY_DEBUG:
        info.append('debugging: on')

    args = shell_name, sympy_version, python_version, ARCH, ', '.join(info)
    message = "%s console for SymPy %s (Python %s-%s) (%s)\n" % args

    if not quiet:
        if source is None:
            source = preexec_source

        _source = ""

        for line in source.split('\n')[:-1]:
            if not line:
                _source += '\n'
            else:
                _source += '>>> ' + line + '\n'

        message += '\n' + verbose_message % {'source': _source}

    return message

def int_to_Integer(s):
    """
    Wrap integer literals with Integer.

    This is based on the decistmt example from
    http://docs.python.org/library/tokenize.html.

    Only integer literals are converted.  Float literals are left alone.
    Example
    =======

    >>> from sympy.interactive.session import int_to_Integer
    >>> from sympy import Integer
    >>> s = '1.2 + 1/2 - 0x12 + a1'
    >>> int_to_Integer(s)
    '1.2 +Integer (1 )/Integer (2 )-Integer (0x12 )+a1 '
    >>> s = 'print (1/2)'
    >>> int_to_Integer(s)
    'print (Integer (1 )/Integer (2 ))'
    >>> exec(s) #doctest: +SKIP
    0.5
    >>> exec(int_to_Integer(s))
    1/2
    """
    from tokenize import generate_tokens, untokenize, NUMBER, NAME, OP
    from StringIO import StringIO

    def _is_int(num):
        """
        Returns true if string value num (with token NUMBER) represents an integer.
        """
        # XXX: Is there something in the standard library that will do this?
        if '.' in num or 'j' in num.lower() or 'e' in num.lower():
            return False
        return True

    result = []
    g = generate_tokens(StringIO(s).readline)   # tokenize the string
    for toknum, tokval, _, _, _  in g:
        if toknum == NUMBER and _is_int(tokval):  # replace NUMBER tokens
            result.extend([
                (NAME, 'Integer'),
                (OP, '('),
                (NUMBER, tokval),
                (OP, ')')
            ])
        else:
            result.append((toknum, tokval))
    return untokenize(result)

# XXX: Something like this might be used, but it only works on single line
# inputs.  See
# http://mail.scipy.org/pipermail/ipython-user/2012-August/010846.html and
# https://github.com/ipython/ipython/issues/1491.  So instead we are forced to
# just monkey-patch run_cell until IPython builds a better API.
#
# class IntTransformer(object):
#     """
#     IPython command line transformer that recognizes and replaces int
#     literals.
#
#     Based on
#     https://bitbucket.org/birkenfeld/ipython-physics/src/71b2d850da00/physics.py.
#
#     """
#     priority = 99
#     enabled = True
#     def transform(self, line, continue_prompt):
#         import re
#         from tokenize import TokenError
#         leading_space = re.compile(' *')
#         spaces = re.match(leading_space, line).span()[1]
#         try:
#             return ' '*spaces + int_to_Integer(line)
#         except TokenError:
#             return line
#
# int_transformer = IntTransformer()
#
# def enable_automatic_int_sympification(app):
#     """
#     Allow IPython to automatically convert integer literals to Integer.
#
#     This lets things like 1/2 be executed as (essentially) Rational(1, 2).
#     """
#     app.shell.prefilter_manager.register_transformer(int_transformer)

def enable_automatic_int_sympification(app):
    """
    Allow IPython to automatically convert integer literals to Integer.
    """
    hasshell = hasattr(app, 'shell')

    import ast
    if hasshell:
        old_run_cell = app.shell.run_cell
    else:
        old_run_cell = app.run_cell
    def my_run_cell(cell, *args, **kwargs):
        try:
            # Check the cell for syntax errors.  This way, the syntax error
            # will show the original input, not the transformed input.  The
            # downside here is that IPython magic like %timeit will not work
            # with transformed input (but on the other hand, IPython magic
            # that doesn't expect transformed input will continue to work).
            ast.parse(cell)
        except SyntaxError:
            pass
        else:
            cell = int_to_Integer(cell)
        old_run_cell(cell, *args, **kwargs)

    if hasshell:
        app.shell.run_cell = my_run_cell
    else:
        app.run_cell = my_run_cell

def enable_automatic_symbols(app):
    """Allow IPython to automatially create symbols (``isympy -a``). """
    # XXX: This should perhaps use tokenize, like int_to_Integer() above.
    # This would avoid re-executing the code, which can lead to subtle
    # issues.  For example:
    #
    # In [1]: a = 1
    #
    # In [2]: for i in range(10):
    #    ...:     a += 1
    #    ...:
    #
    # In [3]: a
    # Out[3]: 11
    #
    # In [4]: a = 1
    #
    # In [5]: for i in range(10):
    #    ...:     a += 1
    #    ...:     print b
    #    ...:
    # b
    # b
    # b
    # b
    # b
    # b
    # b
    # b
    # b
    # b
    #
    # In [6]: a
    # Out[6]: 12
    #
    # Note how the for loop is executed again because `b` was not defined, but `a`
    # was already incremented once, so the result is that it is incremented
    # multiple times.

    import re
    re_nameerror = re.compile("name '(?P<symbol>[A-Za-z_][A-Za-z0-9_]*)' is not defined")

    def _handler(self, etype, value, tb, tb_offset=None):
        """Handle :exc:`NameError` exception and allow injection of missing symbols. """
        if etype is NameError and tb.tb_next and not tb.tb_next.tb_next:
            match = re_nameerror.match(str(value))

            if match is not None:
                # XXX: Make sure Symbol is in scope. Otherwise you'll get infinite recursion.
                self.run_cell("%(symbol)s = Symbol('%(symbol)s')" %
                    {'symbol': match.group("symbol")}, store_history=False)

                try:
                    code = self.user_ns['In'][-1]
                except (KeyError, IndexError):
                    pass
                else:
                    self.run_cell(code, store_history=False)
                    return None
                finally:
                    self.run_cell("del %s" % match.group("symbol"),
                                  store_history=False)

        stb = self.InteractiveTB.structured_traceback(etype, value, tb, tb_offset=tb_offset)
        self._showtraceback(etype, value, stb)

    if hasattr(app, 'shell'):
        app.shell.set_custom_exc((NameError,), _handler)
    else:
        # This was restructured in IPython 0.13
        app.set_custom_exc((NameError,), _handler)

def init_ipython_session(argv=[], auto_symbols=False, auto_int_to_Integer=False):
    """Construct new IPython session. """
    import IPython

    if IPython.__version__ >= '0.11':
        # use an app to parse the command line, and init config
        from IPython.frontend.terminal import ipapp
        app = ipapp.TerminalIPythonApp()

        # don't draw IPython banner during initialization:
        app.display_banner = False
        app.initialize(argv)

        if auto_symbols:
            enable_automatic_symbols(app)
        if auto_int_to_Integer:
            enable_automatic_int_sympification(app)

        return app.shell
    else:
        from IPython.Shell import make_IPython
        return make_IPython(argv)

def init_python_session():
    """Construct new Python session. """
    from code import InteractiveConsole

    class SymPyConsole(InteractiveConsole):
        """An interactive console with readline support. """

        def __init__(self):
            InteractiveConsole.__init__(self)

            try:
                import readline
            except ImportError:
                pass
            else:
                import os
                import atexit

                readline.parse_and_bind('tab: complete')

                if hasattr(readline, 'read_history_file'):
                    history = os.path.expanduser('~/.sympy-history')

                    try:
                        readline.read_history_file(history)
                    except IOError:
                        pass

                    atexit.register(readline.write_history_file, history)

    return SymPyConsole()

def init_session(ipython=None, pretty_print=True, order=None,
<<<<<<< HEAD
        use_unicode=None, quiet=False, auto_symbols=False, auto_int_to_Integer=False, argv=[]):
=======
        use_unicode=None, use_latex=None, quiet=False, auto_symbols=False,
        auto_int_to_Integer=False, argv=[]):
>>>>>>> bc35cf9e
    """
    Initialize an embedded IPython or Python session. The IPython session is
    initiated with the --pylab option, without the numpy imports, so that
    matplotlib plotting can be interactive.

    Parameters
    ==========

    pretty_print: boolean
        If True, use pretty_print to stringify;
        if False, use sstrrepr to stringify.
    order: string or None
        There are a few different settings for this parameter:
        lex (default), which is lexographic order;
        grlex, which is graded lexographic order;
        grevlex, which is reversed graded lexographic order;
        old, which is used for compatibility reasons and for long expressions;
        None, which sets it to lex.
    use_unicode: boolean or None
        If True, use unicode characters;
        if False, do not use unicode characters.
    use_latex: boolean or None
        If True, use latex rendering if IPython GUI's;
        if False, do not use latex rendering.
    quiet: boolean
        If True, init_session will not print messages regarding its status;
        if False, init_session will print messages regarding its status.
    auto_symbols: boolean
        If True, IPython will automatically create symbols for you.
        If False, it will not.
        The default is False.
    auto_int_to_Integer: boolean
        If True, IPython will automatically wrap int literals with Integer, so
        that things like 1/2 give Rational(1, 2).
        If False, it will not.
        The default is False.
    ipython: boolean or None
        If True, printing will initialize for an IPython console;
        if False, printing will initialize for a normal console;
        The default is None, which does what False does.
    argv: list of arguments for IPython
        See sympy.bin.isympy for options that can be used to initialize IPython.

    See Also
    ========

    sympy.interactive.printing.init_printing: for examples and the rest of the parameters.


    Examples
    ========

    >>> from sympy import init_session, Symbol, sin, sqrt
    >>> sin(x) #doctest: +SKIP
    NameError: name 'x' is not defined
    >>> init_session() #doctest: +SKIP
    >>> sin(x) #doctest: +SKIP
    sin(x)
    >>> sqrt(5) #doctest: +SKIP
      ___
    \/ 5
    >>> init_session(pretty_print=False) #doctest: +SKIP
    >>> sqrt(5) #doctest: +SKIP
    sqrt(5)
    >>> y + x + y**2 + x**2 #doctest: +SKIP
    x**2 + x + y**2 + y
    >>> init_session(order='grlex') #doctest: +SKIP
    >>> y + x + y**2 + x**2 #doctest: +SKIP
    x**2 + y**2 + x + y
    >>> init_session(order='grevlex') #doctest: +SKIP
    >>> y * x**2 + x * y**2 #doctest: +SKIP
    x**2*y + x*y**2
    >>> init_session(order='old') #doctest: +SKIP
    >>> x**2 + y**2 + x + y #doctest: +SKIP
    x + y + x**2 + y**2
    >>> theta = Symbol('theta') #doctest: +SKIP
    >>> theta #doctest: +SKIP
    theta
    >>> init_session(use_unicode=True) #doctest: +SKIP
    >>> theta # doctest: +SKIP
    \u03b8
    """
    import sys

    in_ipython = False

    if ipython is False:
        ip = init_python_session()
        mainloop = ip.interact
    else:
        try:
            import IPython
        except ImportError:
            if ipython is not True:
                if not quiet:
                    print no_ipython
                ip = init_python_session()
                mainloop = ip.interact
            else:
                raise RuntimeError("IPython is not available on this system")
        else:
            ipython = True

            if IPython.__version__ >= '0.11':
                try:
                    ip = get_ipython()
                except NameError:
                    ip = None
            else:
                ip = IPython.ipapi.get()
                if ip:
                    ip = ip.IP

            if ip is not None:
                in_ipython = True
            else:
                ip = init_ipython_session(argv=argv,
                    auto_symbols=auto_symbols, auto_int_to_Integer=auto_int_to_Integer)

            if IPython.__version__ >= '0.11':
                # runsource is gone, use run_cell instead, which doesn't
                # take a symbol arg.  The second arg is `store_history`,
                # and False means don't add the line to IPython's history.
                ip.runsource = lambda src, symbol='exec': ip.run_cell(src, False)

                #Enable interactive plotting using pylab.
                try:
                    ip.enable_pylab(import_all=False)
                except Exception:
                    # Causes an import error if matplotlib is not installed.
                    # Causes other errors (depending on the backend) if there
                    # is no display, or if there is some problem in the
                    # backend, so we have a bare "except Exception" here
                    pass
            if not in_ipython:
                mainloop = ip.mainloop

    if auto_symbols and (not ipython or IPython.__version__ < '0.11'):
        raise RuntimeError("automatic construction of symbols is possible only in IPython 0.11 or above")
    if auto_int_to_Integer and (not ipython or IPython.__version__ < '0.11'):
        raise RuntimeError("automatic int to Integer transformation is possible only in IPython 0.11 or above")

    _preexec_source = preexec_source

    ip.runsource(_preexec_source, symbol='exec')
    init_printing(pretty_print=pretty_print, order=order,
        use_unicode=use_unicode, use_latex=use_latex, ip=ip)

    message = _make_message(ipython, quiet, _preexec_source)

    if not in_ipython:
        mainloop(message)
        sys.exit('Exiting ...')
    else:
        ip.write(message)
        ip.set_hook('shutdown_hook', lambda ip: ip.write("Exiting ...\n"))<|MERGE_RESOLUTION|>--- conflicted
+++ resolved
@@ -313,12 +313,8 @@
     return SymPyConsole()
 
 def init_session(ipython=None, pretty_print=True, order=None,
-<<<<<<< HEAD
-        use_unicode=None, quiet=False, auto_symbols=False, auto_int_to_Integer=False, argv=[]):
-=======
         use_unicode=None, use_latex=None, quiet=False, auto_symbols=False,
         auto_int_to_Integer=False, argv=[]):
->>>>>>> bc35cf9e
     """
     Initialize an embedded IPython or Python session. The IPython session is
     initiated with the --pylab option, without the numpy imports, so that
